--- conflicted
+++ resolved
@@ -7,23 +7,7 @@
 cloudpickle >= 1.5
 croniter >= 1.0.1
 distributed >= 2021.8.0
-<<<<<<< HEAD
 docker >= 4.0
-fastapi >= 0.66, < 0.70.1
-fsspec >= 2021.7.0
-httpx >= 0.18, < 0.22
-packaging >= 17.0
-pendulum >= 2.1.2, < 3.0
-pydantic >= 1.8.2, < 2.0
-pyyaml >=5.1b1, <= 6.0
-pytz >= 2021.1
-rich >= 10.0, < 11.0
-python-slugify >= 5.0
-sqlalchemy[asyncio] >= 1.4.20, < 2.0
-typer >= 0.4.0, < 1.0
-typing_extensions >= 3.10.0.1, < 5.0
-uvicorn  >= 0.14.0, < 0.17.0
-=======
 fastapi >= 0.66
 fsspec >= 2021.7.0
 httpx >= 0.18
@@ -35,5 +19,4 @@
 sqlalchemy[asyncio] >= 1.4.20
 typer >= 0.4.0
 typing_extensions >= 3.10.0.1
-uvicorn  >= 0.14.0
->>>>>>> 908e5823
+uvicorn  >= 0.14.0