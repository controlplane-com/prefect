<template>
  <list-item class="list-item--deployment d-flex align-start justify-start">
    <i class="item--icon pi pi-map-pin-line text--grey-40 align-self-start" />
    <div
      class="
        item--title
        ml-2
        d-flex
        flex-column
        justify-center
        align-self-start
      "
    >
      <h2>
        {{ item.name }}
      </h2>

      <div
        class="
          tag-container
          font-weight-semibold
          nowrap
          caption
          d-flex
          align-bottom
        "
      >
        <span
          v-if="schedule"
          class="mr-1 caption text-truncate d-flex align-center"
        >
          <i class="pi pi-calendar-line pi-sm text--grey-20" />
          <span
            class="text--grey-80 ml--half font--primary"
            style="min-width: 0px"
          >
            {{ schedule !== '--' ? 'Every' : '' }} {{ schedule }}
          </span>
        </span>

        <span class="mr-1 caption text-truncate d-flex align-center">
          <i class="pi pi-global-line pi-sm text--grey-20" />
          <span
            class="text--grey-80 ml--half font--primary"
            style="min-width: 0px"
          >
            {{ location }}
          </span>
        </span>

        <span class="mr-1 caption text-truncate d-flex align-center">
          <Tag
            v-for="tag in tags"
            :key="tag"
            color="secondary-pressed"
            class="font--primary mr-1"
            icon="pi-label"
            flat
          >
            {{ tag }}
          </Tag>
        </span>
      </div>
    </div>

    <div v-breakpoints="'sm'" class="ml-auto d-flex align-middle nowrap">
      <Toggle v-if="false" v-model="scheduleActive" />

      <Button
        outlined
        height="36px"
        width="160px"
        class="mr-1 text--grey-80"
        @click="parametersDrawerActive = true"
      >
        View Parameters
      </Button>
      <Button
        outlined
        miter
        height="36px"
        width="105px"
        class="text--grey-80"
        :disabled="creatingRun"
        @click="createRun"
      >
        Quick Run
      </Button>
    </div>
  </list-item>

  <drawer v-model="parametersDrawerActive" show-overlay>
    <template #title>{{ item.name }}</template>
    <h3 class="font-weight-bold">Parameters</h3>
    <div>These are the inputs that are passed to runs of this Deployment.</div>

    <hr class="mt-2 parameters-hr align-self-stretch" />

    <Input v-model="search" placeholder="Search...">
      <template #prepend>
        <i class="pi pi-search-line"></i>
      </template>
    </Input>

    <div class="mt-2 font--secondary">
      {{ filteredParameters.length }} result{{
        filteredParameters.length !== 1 ? 's' : ''
      }}
    </div>

    <hr class="mt-2 parameters-hr" />

    <div class="parameters-container pr-2 align-self-stretch">
      <div v-for="(parameter, i) in filteredParameters" :key="i">
        <div class="d-flex align-center justify-space-between">
          <div class="caption font-weight-bold font--secondary">
            {{ parameter.name }}
          </div>
          <span
            class="
              parameter-type
              font--secondary
              caption-small
              px-1
              text--white
            "
          >
            {{ parameter.type }}
          </span>
        </div>

        <p class="font--secondary caption">
          {{ parameter.value }}
        </p>

        <hr
          v-if="i !== filteredParameters.length - 1"
          class="mb-2 parameters-hr"
        />
      </div>
    </div>
  </drawer>
</template>

<script lang="ts">
import { Options, Vue, prop } from 'vue-class-component'
import { secondsToString } from '@/util/util'
import { Deployment, IntervalSchedule, CronSchedule } from '@/typings/objects'
import { Api, Endpoints } from '@/plugins/api'

class Props {
  item = prop<Deployment>({ required: true })
}

@Options({
  watch: {
    parametersDrawerActive() {
      this.search = ''
    },
    async scheduleActive(val) {
      const endpoint = val ? 'set_schedule_active' : 'set_schedule_inactive'

      Api.query({
        endpoint: Endpoints[endpoint],
        body: { id: this.item.id }
      })
    }
  }
})
export default class ListItemDeployment extends Vue.with(Props) {
  parametersDrawerActive: boolean = false
  search: string = ''
  scheduleActive: boolean = this.item.is_schedule_active
  creatingRun: boolean = false

  async createRun(): Promise<void> {
    this.creatingRun = true
    const res = await Api.query({
      endpoint: Endpoints.create_flow_run_from_deployment,
      body: {
        id: this.item.id,
        state: {
          type: 'SCHEDULED',
          message: 'Quick run through the Orion UI.'
        }
      }
    })
<<<<<<< HEAD

=======
>>>>>>> 4e45696d
    this.$toast.add({
      type: res.error ? 'error' : 'success',
      content: res.error
        ? `Error: ${res.error}`
        : res.response.value?.name
        ? `Run created: ${res.response.value?.name}`
        : 'Run created',
      timeout: 10000
    })
    this.creatingRun = false
  }

  get location(): string {
    return this.item.flow_data.blob || '--'
  }

  get parameters(): { [key: string]: any }[] {
    return Object.entries(this.item.parameters).reduce(
      (arr: { [key: string]: any }[], [key, value]) => [
        ...arr,
        { name: key, value: value, type: typeof value }
      ],
      []
    )
  }

  get schedule(): string {
    if (!this.item.schedule) return '--'
    if ('interval' in this.item.schedule)
      return secondsToString(this.item.schedule.interval, false)

    // TODO: add parsing for cron and RR schedules
    return '--'
  }

  get tags(): string[] {
    return this.item.tags
  }

  get filteredParameters(): { [key: string]: any }[] {
    return this.parameters.filter(
      (p) => p.name.includes(this.search) || p.type.includes(this.search)
    )
  }
}
</script>

<style lang="scss" scoped>
@use '@/styles/components/list-item--deployment.scss';
</style><|MERGE_RESOLUTION|>--- conflicted
+++ resolved
@@ -185,10 +185,6 @@
         }
       }
     })
-<<<<<<< HEAD
-
-=======
->>>>>>> 4e45696d
     this.$toast.add({
       type: res.error ? 'error' : 'success',
       content: res.error
