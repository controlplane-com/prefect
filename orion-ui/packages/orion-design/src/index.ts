<<<<<<< HEAD
export * from '@/components/'
export * from './models'
export * from './router'
=======
// from orion-ui. everything here should eventually get moved into orion-design
// eslint-disable-next-line import/export
export * from '@/components/'

export * from './components'
export * from './types'
export * from './models'
export * from './services'
export * from './utilities'
>>>>>>> 235aba34
<|MERGE_RESOLUTION|>--- conflicted
+++ resolved
@@ -1,15 +1,11 @@
-<<<<<<< HEAD
+// from orion-ui. everything here should eventually get moved into orion-design
+// eslint-disable-next-line import/export
 export * from '@/components/'
 export * from './models'
 export * from './router'
-=======
-// from orion-ui. everything here should eventually get moved into orion-design
-// eslint-disable-next-line import/export
-export * from '@/components/'
 
 export * from './components'
 export * from './types'
 export * from './models'
 export * from './services'
-export * from './utilities'
->>>>>>> 235aba34
+export * from './utilities'