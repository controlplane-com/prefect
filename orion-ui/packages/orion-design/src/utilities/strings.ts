export function toPluralString(word: string, count: number): string {
  if (count == 1) {
    return word
  }

  const ending = ['s', 'sh', 'ch', 'x', 'z'].some((chars) => word.endsWith(chars),
  )
    ? 'es'
    : 's'

  return `${word}${ending}`
}

<<<<<<< HEAD
export function snakeCase(string: string) {
  return string
    .replace(/\W+/g, ' ')
    .split(/ |\B(?=[A-Z])/)
    .map((word) => word.toLowerCase())
    .join('_')
=======
export function isString(value: unknown): value is string {
  return typeof value === 'string'
>>>>>>> 21b4cd2e
}<|MERGE_RESOLUTION|>--- conflicted
+++ resolved
@@ -11,15 +11,14 @@
   return `${word}${ending}`
 }
 
-<<<<<<< HEAD
-export function snakeCase(string: string) {
+export function snakeCase(string: string): string {
   return string
     .replace(/\W+/g, ' ')
     .split(/ |\B(?=[A-Z])/)
     .map((word) => word.toLowerCase())
     .join('_')
-=======
+}
+
 export function isString(value: unknown): value is string {
   return typeof value === 'string'
->>>>>>> 21b4cd2e
 }