import asyncio
import inspect
import logging
import pathlib

import pytest

from .fixtures.api import *
from .fixtures.client import *
from .fixtures.database import *


def pytest_configure(config):
    config.addinivalue_line(
        "markers", "service(arg) a service integration test. For example, 'docker'."
    )


def pytest_addoption(parser):
    parser.addoption(
        "--service",
        action="append",
        metavar="SERVICE",
        default=[],
        help="include service integration tests for SERVICE.",
    )
    parser.addoption(
        "--all-services",
        action="store_true",
        default=False,
        help="include all service integration tests",
    )


<<<<<<< HEAD
def pytest_runtest_setup(item):
    envnames = [mark.args[0] for mark in item.iter_markers(name="env")]
    if envnames:
        if item.config.getoption("-E") not in envnames:
            pytest.skip("test requires env in {!r}".format(envnames))


=======
>>>>>>> 65922597
def pytest_collection_modifyitems(session, config, items):
    """
    Modify all tests to automatically and transparently support asyncio
    """
    for item in items:
        # automatically add @pytest.mark.asyncio to async tests
        if isinstance(item, pytest.Function) and inspect.iscoroutinefunction(
            item.function
        ):
            item.add_marker(pytest.mark.asyncio)

    if config.getoption("--all-services"):
        # Do not skip any service tests
        return

    run_services = set(config.getoption("--service"))
    for item in items:
        item_services = {mark.args[0] for mark in item.iter_markers(name="service")}
        missing_services = item_services.difference(run_services)
        if missing_services:
            item.add_marker(
                pytest.mark.skip(
<<<<<<< HEAD
                    f"Requires services: {', '.join(missing_services)}. "
                    "Use '--service NAME' to include test."
=======
                    f"Requires service {', '.join(repr(s) for s in missing_services)}. "
                    "Use '--service NAME' to include."
>>>>>>> 65922597
                )
            )


@pytest.fixture(scope="session")
def event_loop(request):
    """
    Redefine the event loop to support session/module-scoped fixtures;
    see https://github.com/pytest-dev/pytest-asyncio/issues/68
    """
    loop = asyncio.get_event_loop_policy().new_event_loop()

    # configure asyncio logging to capture long running tasks
    asyncio_logger = logging.getLogger("asyncio")
    asyncio_logger.setLevel("WARNING")
    asyncio_logger.addHandler(logging.StreamHandler())
    loop.set_debug(True)
    loop.slow_callback_duration = 0.1

    try:
        yield loop
    finally:
        loop.close()


@pytest.fixture
def tests_dir() -> pathlib.Path:
    return pathlib.Path(__file__).parent<|MERGE_RESOLUTION|>--- conflicted
+++ resolved
@@ -32,16 +32,6 @@
     )
 
 
-<<<<<<< HEAD
-def pytest_runtest_setup(item):
-    envnames = [mark.args[0] for mark in item.iter_markers(name="env")]
-    if envnames:
-        if item.config.getoption("-E") not in envnames:
-            pytest.skip("test requires env in {!r}".format(envnames))
-
-
-=======
->>>>>>> 65922597
 def pytest_collection_modifyitems(session, config, items):
     """
     Modify all tests to automatically and transparently support asyncio
@@ -64,13 +54,8 @@
         if missing_services:
             item.add_marker(
                 pytest.mark.skip(
-<<<<<<< HEAD
-                    f"Requires services: {', '.join(missing_services)}. "
-                    "Use '--service NAME' to include test."
-=======
                     f"Requires service {', '.join(repr(s) for s in missing_services)}. "
                     "Use '--service NAME' to include."
->>>>>>> 65922597
                 )
             )
 
