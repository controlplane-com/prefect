--- conflicted
+++ resolved
@@ -10,7 +10,7 @@
 
 ### Enhancements
 
-- None
+- Add ValidationFailed state and signal in anticipation of validating task outputs [#2143](https://github.com/PrefectHQ/prefect/issues/2143)
 
 ### Task Library
 
@@ -46,11 +46,8 @@
 - Add examples to Interactive API Docs - [#2122](https://github.com/PrefectHQ/prefect/pull/2122)
 - Allow users to skip Docker healthchecks - [#2150](https://github.com/PrefectHQ/prefect/pull/2150)
 - Add exists, read, and write interfaces to Result [#2139](https://github.com/PrefectHQ/prefect/issues/2139)
-<<<<<<< HEAD
 - Add ValidationFailed state and signal in anticipation of validating task outputs [#2143](https://github.com/PrefectHQ/prefect/issues/2143)
-=======
 - Add Cloud UI links to Slack Notifications - [#2112](https://github.com/PrefectHQ/prefect/issues/2112)
->>>>>>> e29680c5
 
 ### Task Library
 
