--- conflicted
+++ resolved
@@ -76,15 +76,9 @@
 from prefect.deployments.deployments import load_flow_from_flow_run
 from prefect.deployments.runner import (
     EntrypointType,
-<<<<<<< HEAD
-    FlexibleScheduleList,
-    RunnerDeployment,
-)
-=======
     RunnerDeployment,
 )
 from prefect.deployments.schedules import FlexibleScheduleList
->>>>>>> 224fe561
 from prefect.engine import propose_state
 from prefect.events.schemas import DeploymentTrigger
 from prefect.exceptions import (
@@ -234,11 +228,7 @@
         cron: Optional[Union[Iterable[str], str]] = None,
         rrule: Optional[Union[Iterable[str], str]] = None,
         paused: Optional[bool] = None,
-<<<<<<< HEAD
-        schedules: Optional[List[FlexibleScheduleList]] = None,
-=======
         schedules: Optional[FlexibleScheduleList] = None,
->>>>>>> 224fe561
         schedule: Optional[SCHEDULE_TYPES] = None,
         is_schedule_active: Optional[bool] = None,
         parameters: Optional[dict] = None,
