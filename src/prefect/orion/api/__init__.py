--- conflicted
+++ resolved
@@ -1,22 +1,3 @@
-<<<<<<< HEAD
-import prefect.orion.api.admin
-import prefect.orion.api.flows
-import prefect.orion.api.data
-import prefect.orion.api.run_history
-import prefect.orion.api.flow_runs
-import prefect.orion.api.task_runs
-import prefect.orion.api.flow_run_states
-import prefect.orion.api.task_run_states
-import prefect.orion.api.deployments
-import prefect.orion.api.saved_searches
-import prefect.orion.api.dependencies
-import prefect.orion.api.logs
-import prefect.orion.api.concurrency_limits
-import prefect.orion.api.blocks
-
-# import the server last because it loads all other modules
-import prefect.orion.api.server
-=======
 from . import (
     admin,
     flows,
@@ -31,7 +12,7 @@
     dependencies,
     logs,
     concurrency_limits,
+    blocks,
     # Server relies on all of the above routes
     server,
-)
->>>>>>> 875a476d
+)