--- conflicted
+++ resolved
@@ -1,21 +1,10 @@
 import pendulum
 import sqlalchemy as sa
-<<<<<<< HEAD
-from sqlalchemy import JSON, Column, Enum, String, select, join
-from sqlalchemy.orm import relationship, aliased
-from sqlalchemy.sql.schema import Index
-from sqlalchemy.ext.hybrid import hybrid_property
-
-
-from sqlalchemy import JSON, Column, String, Enum
-from prefect.orion.utilities.database import UUID, Base, Now
-from prefect.orion.schemas.core import StateType
-=======
-from sqlalchemy import JSON, Column, Enum, String
+from sqlalchemy import JSON, Column, Enum, String, join, select
+from sqlalchemy.orm import relationship
 
 from prefect.orion.schemas import core
 from prefect.orion.utilities.database import UUID, Base, Now, Pydantic
->>>>>>> 9c29ec05
 
 
 class Flow(Base):
