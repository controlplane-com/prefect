--- conflicted
+++ resolved
@@ -93,16 +93,11 @@
 class Deployment(ORMBaseModel):
     name: str
     flow_id: UUID
-<<<<<<< HEAD
-    schedule: schemas.schedules.Schedule = None
-
-=======
     schedule: Union[
         schemas.schedules.IntervalSchedule,
         schemas.schedules.CronSchedule,
     ] = None
     is_schedule_active: bool = True
->>>>>>> f872d651
     # flow: Flow = None
 
 
