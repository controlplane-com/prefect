"""
Reduced schemas for accepting API actions
"""

from typing import List, Dict
import datetime
from typing import List
from uuid import UUID
import datetime

from pydantic import Field

from prefect.orion.utilities.functions import ParameterSchema
from prefect.orion.utilities.schemas import PrefectBaseModel
<<<<<<< HEAD
from prefect.orion.schemas.core import FlowRunMetadata, StateType, TaskRunMetadata
=======
from prefect.orion.schemas.core import FlowRunMetadata, _BaseState
>>>>>>> 23236f04


class FlowCreate(PrefectBaseModel):
    name: str = Field(..., example="my-flow")
    tags: List[str] = Field(default_factory=list, example=["tag-1", "tag-2"])
    parameters: ParameterSchema = Field(default_factory=ParameterSchema)


class FlowRunCreate(PrefectBaseModel):
    flow_id: UUID
    flow_version: str = Field(..., example="v1.0")
    parameters: dict = Field(default_factory=dict)
    parent_task_run_id: UUID = None
    context: dict = Field(default_factory=dict, example={"my_var": "my_val"})
    tags: List[str] = Field(default_factory=list, example=["tag-1", "tag-2"])
    flow_run_metadata: FlowRunMetadata = Field(default_factory=FlowRunMetadata)


<<<<<<< HEAD
class TaskRunCreate(PrefectBaseModel):
    flow_run_id: UUID
    task_key: str
    dynamic_key: str = None
    cache_key: str = None
    cache_expiration: datetime.datetime = None
    task_version: str = None
    empirical_policy: dict = Field(default_factory=dict)
    tags: List[str] = Field(default_factory=list, example=["tag-1", "tag-2"])
    task_inputs: ParameterSchema = Field(default_factory=ParameterSchema)
    upstream_task_run_ids: Dict[str, UUID] = Field(default_factory=dict)
    task_run_metadata: TaskRunMetadata = Field(default_factory=TaskRunMetadata)


class StateCreate(PrefectBaseModel):
    name: str
    type: StateType
    timestamp: datetime.datetime
    message: str = Field("", example="Some info")
    data: bytes = b""
=======
class StateCreate(_BaseState):
    pass
>>>>>>> 23236f04
<|MERGE_RESOLUTION|>--- conflicted
+++ resolved
@@ -12,11 +12,7 @@
 
 from prefect.orion.utilities.functions import ParameterSchema
 from prefect.orion.utilities.schemas import PrefectBaseModel
-<<<<<<< HEAD
-from prefect.orion.schemas.core import FlowRunMetadata, StateType, TaskRunMetadata
-=======
-from prefect.orion.schemas.core import FlowRunMetadata, _BaseState
->>>>>>> 23236f04
+from prefect.orion.schemas.core import FlowRunMetadata, TaskRunMetadata, _BaseState
 
 
 class FlowCreate(PrefectBaseModel):
@@ -35,7 +31,6 @@
     flow_run_metadata: FlowRunMetadata = Field(default_factory=FlowRunMetadata)
 
 
-<<<<<<< HEAD
 class TaskRunCreate(PrefectBaseModel):
     flow_run_id: UUID
     task_key: str
@@ -49,14 +44,5 @@
     upstream_task_run_ids: Dict[str, UUID] = Field(default_factory=dict)
     task_run_metadata: TaskRunMetadata = Field(default_factory=TaskRunMetadata)
 
-
-class StateCreate(PrefectBaseModel):
-    name: str
-    type: StateType
-    timestamp: datetime.datetime
-    message: str = Field("", example="Some info")
-    data: bytes = b""
-=======
 class StateCreate(_BaseState):
-    pass
->>>>>>> 23236f04
+    pass