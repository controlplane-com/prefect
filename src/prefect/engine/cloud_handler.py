import os
import toml
from pathlib import Path
from typing import Any, Optional

from prefect import config
from prefect.client import Client, States
from prefect.engine.state import State


class CloudHandler:
    def __init__(self) -> None:
        if config.get("prefect_cloud", None):
            self.load_prefect_config()

<<<<<<< HEAD
    def load_prefect_config(self) -> None:
        client = Client(config.API_URL, os.path.join(config.API_URL, "graphql/"))
        client.login(email=config.EMAIL, password=config.PASSWORD)
=======
    def load_prefect_client(self):
        client = Client(config.api_url, os.path.join(config.api_url, "graphql/"))
        client.login(email=config.email, password=config.password)
>>>>>>> 48bddf04

        self.states_gql = States(client=client)

        self.flow_run_id = config.get("flow_run_id", None)

    def setFlowRunState(self, version: int, state: State) -> None:
        self.states_gql.set_flow_run_from_serialized_state(
            self.flow_run_id, version, state
        )

    def getFlowRunVersion(self) -> int:
        gql_output = self.states_gql.query_flow_run_version(self.flow_run_id)
        return gql_output.flowRuns[0].version

    def setTaskRunState(self, task_run_id: str, version: int, state: State) -> None:
        self.states_gql.set_task_run_from_serialized_state(task_run_id, version, state)

    def getTaskRunIdAndVersion(self, task_id: Optional[str]) -> Any:
        gql_output = self.states_gql.query_task_run_id_and_version(
            self.flow_run_id, task_id
        )
        return gql_output.taskRuns[0]<|MERGE_RESOLUTION|>--- conflicted
+++ resolved
@@ -13,15 +13,9 @@
         if config.get("prefect_cloud", None):
             self.load_prefect_config()
 
-<<<<<<< HEAD
-    def load_prefect_config(self) -> None:
-        client = Client(config.API_URL, os.path.join(config.API_URL, "graphql/"))
-        client.login(email=config.EMAIL, password=config.PASSWORD)
-=======
     def load_prefect_client(self):
         client = Client(config.api_url, os.path.join(config.api_url, "graphql/"))
         client.login(email=config.email, password=config.password)
->>>>>>> 48bddf04
 
         self.states_gql = States(client=client)
 
