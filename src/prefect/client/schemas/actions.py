from copy import deepcopy
from typing import TYPE_CHECKING, Any, Dict, List, Optional, TypeVar, Union
from uuid import UUID, uuid4

import jsonschema
from pydantic import Field, field_validator, model_validator
from pydantic_extra_types.pendulum_dt import DateTime

import prefect.client.schemas.objects as objects
from prefect._internal.schemas.bases import ActionBaseModel
from prefect._internal.schemas.validators import (
    raise_on_name_alphanumeric_dashes_only,
    raise_on_name_alphanumeric_underscores_only,
    remove_old_deployment_fields,
    return_none_schedule,
    validate_message_template_variables,
    validate_name_present_on_nonanonymous_blocks,
    validate_schedule_max_scheduled_runs,
)
from prefect.client.schemas.objects import StateDetails, StateType
from prefect.client.schemas.schedules import SCHEDULE_TYPES
from prefect.settings import PREFECT_DEPLOYMENT_SCHEDULE_MAX_SCHEDULED_RUNS
from prefect.types import (
    Name,
    NonEmptyishName,
    NonNegativeFloat,
    NonNegativeInteger,
    PositiveInteger,
)
from prefect.utilities.collections import listrepr
from prefect.utilities.pydantic import get_class_fields_only

if TYPE_CHECKING:
    from prefect.results import BaseResult

R = TypeVar("R")


def validate_block_type_slug(value):
    raise_on_name_alphanumeric_dashes_only(value, field_name="Block type slug")
    return value


def validate_block_document_name(value):
    if value is not None:
        raise_on_name_alphanumeric_dashes_only(value, field_name="Block document name")
    return value


def validate_artifact_key(value):
    raise_on_name_alphanumeric_dashes_only(value, field_name="Artifact key")
    return value


def validate_variable_name(value):
    if value is not None:
        raise_on_name_alphanumeric_underscores_only(value, field_name="Variable name")
    return value


class StateCreate(ActionBaseModel):
    """Data used by the Prefect REST API to create a new state."""

    type: StateType
    name: Optional[str] = Field(default=None)
    message: Optional[str] = Field(default=None, examples=["Run started"])
    state_details: StateDetails = Field(default_factory=StateDetails)
    data: Union["BaseResult[R]", Any] = Field(
        default=None,
    )


class FlowCreate(ActionBaseModel):
    """Data used by the Prefect REST API to create a flow."""

    name: str = Field(
        default=..., description="The name of the flow", examples=["my-flow"]
    )
    tags: List[str] = Field(
        default_factory=list,
        description="A list of flow tags",
        examples=[["tag-1", "tag-2"]],
    )


class FlowUpdate(ActionBaseModel):
    """Data used by the Prefect REST API to update a flow."""

    tags: List[str] = Field(
        default_factory=list,
        description="A list of flow tags",
        examples=[["tag-1", "tag-2"]],
    )


class DeploymentScheduleCreate(ActionBaseModel):
    schedule: SCHEDULE_TYPES = Field(
        default=..., description="The schedule for the deployment."
    )
    active: bool = Field(
        default=True, description="Whether or not the schedule is active."
    )
    max_active_runs: Optional[PositiveInteger] = Field(
        default=None,
        description="The maximum number of active runs for the schedule.",
    )
    max_scheduled_runs: Optional[PositiveInteger] = Field(
        default=None,
        description="The maximum number of scheduled runs for the schedule.",
    )
    catchup: bool = Field(
        default=False,
        description="Whether or not a worker should catch up on Late runs for the schedule.",
    )

    @field_validator("max_scheduled_runs")
    @classmethod
    def validate_max_scheduled_runs(cls, v):
        return validate_schedule_max_scheduled_runs(
            v, PREFECT_DEPLOYMENT_SCHEDULE_MAX_SCHEDULED_RUNS.value()
        )


class DeploymentScheduleUpdate(ActionBaseModel):
    schedule: Optional[SCHEDULE_TYPES] = Field(
        default=None, description="The schedule for the deployment."
    )
    active: bool = Field(
        default=True, description="Whether or not the schedule is active."
    )

    max_active_runs: Optional[PositiveInteger] = Field(
        default=None,
        description="The maximum number of active runs for the schedule.",
    )

    max_scheduled_runs: Optional[PositiveInteger] = Field(
        default=None,
        description="The maximum number of scheduled runs for the schedule.",
    )

    catchup: Optional[bool] = Field(
        default=None,
        description="Whether or not a worker should catch up on Late runs for the schedule.",
    )

    @field_validator("max_scheduled_runs")
    @classmethod
    def validate_max_scheduled_runs(cls, v):
        return validate_schedule_max_scheduled_runs(
            v, PREFECT_DEPLOYMENT_SCHEDULE_MAX_SCHEDULED_RUNS.value()
        )


class DeploymentCreate(ActionBaseModel):
    """Data used by the Prefect REST API to create a deployment."""

    @model_validator(mode="before")
    @classmethod
    def remove_old_fields(cls, values):
        return remove_old_deployment_fields(values)

    name: str = Field(..., description="The name of the deployment.")
    flow_id: UUID = Field(..., description="The ID of the flow to deploy.")
    is_schedule_active: Optional[bool] = Field(None)
    paused: Optional[bool] = Field(None)
    schedules: List[DeploymentScheduleCreate] = Field(
        default_factory=list,
        description="A list of schedules for the deployment.",
    )
    enforce_parameter_schema: Optional[bool] = Field(
        default=None,
        description=(
            "Whether or not the deployment should enforce the parameter schema."
        ),
    )
    parameter_openapi_schema: Optional[Dict[str, Any]] = Field(None)
    parameters: Dict[str, Any] = Field(
        default_factory=dict,
        description="Parameters for flow runs scheduled by the deployment.",
    )
    tags: List[str] = Field(default_factory=list)
    pull_steps: Optional[List[dict]] = Field(None)

    manifest_path: Optional[str] = Field(None)
    work_queue_name: Optional[str] = Field(None)
    work_pool_name: Optional[str] = Field(
        default=None,
        description="The name of the deployment's work pool.",
        examples=["my-work-pool"],
    )
    storage_document_id: Optional[UUID] = Field(None)
    infrastructure_document_id: Optional[UUID] = Field(None)
    schedule: Optional[SCHEDULE_TYPES] = Field(None)
    description: Optional[str] = Field(None)
    path: Optional[str] = Field(None)
    version: Optional[str] = Field(None)
    entrypoint: Optional[str] = Field(None)
    job_variables: Optional[Dict[str, Any]] = Field(
        default_factory=dict,
        description="Overrides to apply to flow run infrastructure at runtime.",
    )

    def check_valid_configuration(self, base_job_template: dict):
        """Check that the combination of base_job_template defaults
        and job_variables conforms to the specified schema.
        """
        variables_schema = deepcopy(base_job_template.get("variables"))

        if variables_schema is not None:
            # jsonschema considers required fields, even if that field has a default,
            # to still be required. To get around this we remove the fields from
            # required if there is a default present.
            required = variables_schema.get("required")
            properties = variables_schema.get("properties")
            if required is not None and properties is not None:
                for k, v in properties.items():
                    if "default" in v and k in required:
                        required.remove(k)

            jsonschema.validate(self.job_variables, variables_schema)


class DeploymentUpdate(ActionBaseModel):
    """Data used by the Prefect REST API to update a deployment."""

    @model_validator(mode="before")
    @classmethod
    def remove_old_fields(cls, values):
        return remove_old_deployment_fields(values)

    @field_validator("schedule")
    @classmethod
    def validate_none_schedule(cls, v):
        return return_none_schedule(v)

    version: Optional[str] = Field(None)
    schedule: Optional[SCHEDULE_TYPES] = Field(None)
    description: Optional[str] = Field(None)
    is_schedule_active: bool = Field(None)
    parameters: Optional[Dict[str, Any]] = Field(
        default=None,
        description="Parameters for flow runs scheduled by the deployment.",
    )
    tags: List[str] = Field(default_factory=list)
    work_queue_name: Optional[str] = Field(None)
    work_pool_name: Optional[str] = Field(
        default=None,
        description="The name of the deployment's work pool.",
        examples=["my-work-pool"],
    )
    path: Optional[str] = Field(None)
    job_variables: Optional[Dict[str, Any]] = Field(
        default_factory=dict,
        description="Overrides to apply to flow run infrastructure at runtime.",
    )
    entrypoint: Optional[str] = Field(None)
    manifest_path: Optional[str] = Field(None)
    storage_document_id: Optional[UUID] = Field(None)
    infrastructure_document_id: Optional[UUID] = Field(None)
    enforce_parameter_schema: Optional[bool] = Field(
        default=None,
        description=(
            "Whether or not the deployment should enforce the parameter schema."
        ),
    )

    def check_valid_configuration(self, base_job_template: dict):
        """Check that the combination of base_job_template defaults
        and job_variables conforms to the specified schema.
        """
        variables_schema = deepcopy(base_job_template.get("variables"))

        if variables_schema is not None:
            # jsonschema considers required fields, even if that field has a default,
            # to still be required. To get around this we remove the fields from
            # required if there is a default present.
            required = variables_schema.get("required")
            properties = variables_schema.get("properties")
            if required is not None and properties is not None:
                for k, v in properties.items():
                    if "default" in v and k in required:
                        required.remove(k)

        if variables_schema is not None:
            jsonschema.validate(self.job_variables, variables_schema)


class FlowRunUpdate(ActionBaseModel):
    """Data used by the Prefect REST API to update a flow run."""

    name: Optional[str] = Field(None)
    flow_version: Optional[str] = Field(None)
    parameters: Optional[Dict[str, Any]] = Field(default_factory=dict)
    empirical_policy: objects.FlowRunPolicy = Field(
        default_factory=objects.FlowRunPolicy
    )
    tags: List[str] = Field(default_factory=list)
    infrastructure_pid: Optional[str] = Field(None)
    job_variables: Optional[Dict[str, Any]] = Field(None)


class TaskRunCreate(ActionBaseModel):
    """Data used by the Prefect REST API to create a task run"""

    id: Optional[UUID] = Field(None, description="The ID to assign to the task run")
    # TaskRunCreate states must be provided as StateCreate objects
    state: Optional[StateCreate] = Field(
        default=None, description="The state of the task run to create"
    )

    name: Optional[str] = Field(
        default=None,
        description="The name of the task run",
    )
    flow_run_id: Optional[UUID] = Field(None)
    task_key: str = Field(
        default=..., description="A unique identifier for the task being run."
    )
    dynamic_key: str = Field(
        default=...,
        description=(
            "A dynamic key used to differentiate between multiple runs of the same task"
            " within the same flow run."
        ),
    )
    cache_key: Optional[str] = Field(None)
    cache_expiration: Optional[objects.DateTime] = Field(None)
    task_version: Optional[str] = Field(None)
    empirical_policy: objects.TaskRunPolicy = Field(
        default_factory=objects.TaskRunPolicy,
    )
    tags: List[str] = Field(default_factory=list)
    task_inputs: Dict[
        str,
        List[
            Union[
                objects.TaskRunResult,
                objects.Parameter,
                objects.Constant,
            ]
        ],
    ] = Field(default_factory=dict)


class TaskRunUpdate(ActionBaseModel):
    """Data used by the Prefect REST API to update a task run"""

    name: Optional[str] = Field(None)


class FlowRunCreate(ActionBaseModel):
    """Data used by the Prefect REST API to create a flow run."""

    # FlowRunCreate states must be provided as StateCreate objects
    state: Optional[StateCreate] = Field(
        default=None, description="The state of the flow run to create"
    )

    name: Optional[str] = Field(default=None, description="The name of the flow run.")
    flow_id: UUID = Field(default=..., description="The id of the flow being run.")
    deployment_id: Optional[UUID] = Field(None)
    flow_version: Optional[str] = Field(None)
    parameters: Dict[str, Any] = Field(
        default_factory=dict, description="The parameters for the flow run."
    )
    context: Dict[str, Any] = Field(
        default_factory=dict, description="The context for the flow run."
    )
    parent_task_run_id: Optional[UUID] = Field(None)
    infrastructure_document_id: Optional[UUID] = Field(None)
    empirical_policy: objects.FlowRunPolicy = Field(
        default_factory=objects.FlowRunPolicy
    )
    tags: List[str] = Field(default_factory=list)
    idempotency_key: Optional[str] = Field(None)


class DeploymentFlowRunCreate(ActionBaseModel):
    """Data used by the Prefect REST API to create a flow run from a deployment."""

    # FlowRunCreate states must be provided as StateCreate objects
    state: Optional[StateCreate] = Field(
        default=None, description="The state of the flow run to create"
    )

    name: Optional[str] = Field(default=None, description="The name of the flow run.")
    parameters: Dict[str, Any] = Field(
        default_factory=dict, description="The parameters for the flow run."
    )
    context: Dict[str, Any] = Field(
        default_factory=dict, description="The context for the flow run."
    )
    infrastructure_document_id: Optional[UUID] = Field(None)
    empirical_policy: objects.FlowRunPolicy = Field(
        default_factory=objects.FlowRunPolicy
    )
    tags: List[str] = Field(default_factory=list)
    idempotency_key: Optional[str] = Field(None)
    parent_task_run_id: Optional[UUID] = Field(None)
    work_queue_name: Optional[str] = Field(None)
    job_variables: Optional[dict] = Field(None)


class SavedSearchCreate(ActionBaseModel):
    """Data used by the Prefect REST API to create a saved search."""

    name: str = Field(default=..., description="The name of the saved search.")
    filters: List[objects.SavedSearchFilter] = Field(
        default_factory=list, description="The filter set for the saved search."
    )


class ConcurrencyLimitCreate(ActionBaseModel):
    """Data used by the Prefect REST API to create a concurrency limit."""

    tag: str = Field(
        default=..., description="A tag the concurrency limit is applied to."
    )
    concurrency_limit: int = Field(default=..., description="The concurrency limit.")


class ConcurrencyLimitV2Create(ActionBaseModel):
    """Data used by the Prefect REST API to create a v2 concurrency limit."""

    active: bool = Field(
        default=True, description="Whether the concurrency limit is active."
    )
    name: str = Field(default=..., description="The name of the concurrency limit.")
    limit: NonNegativeInteger = Field(default=..., description="The concurrency limit.")
    active_slots: NonNegativeInteger = Field(
        default=0, description="The number of active slots."
    )
    denied_slots: NonNegativeInteger = Field(
        default=0, description="The number of denied slots."
    )
    slot_decay_per_second: NonNegativeFloat = Field(
        default=0,
        description="The decay rate for active slots when used as a rate limit.",
    )

    @field_validator("name", check_fields=False)
    @classmethod
    def validate_name_characters(cls, v):
        return raise_on_name_with_banned_characters(v)


class ConcurrencyLimitV2Update(ActionBaseModel):
    """Data used by the Prefect REST API to update a v2 concurrency limit."""

    active: Optional[bool] = Field(None)
    name: Optional[str] = Field(None)
    limit: Optional[NonNegativeInteger] = Field(None)
    active_slots: Optional[NonNegativeInteger] = Field(None)
    denied_slots: Optional[NonNegativeInteger] = Field(None)
    slot_decay_per_second: Optional[NonNegativeFloat] = Field(None)

    @field_validator("name", check_fields=False)
    @classmethod
    def validate_name_characters(cls, v):
        return raise_on_name_with_banned_characters(v)


class BlockTypeCreate(ActionBaseModel):
    """Data used by the Prefect REST API to create a block type."""

    name: str = Field(default=..., description="A block type's name")
    slug: str = Field(default=..., description="A block type's slug")
    logo_url: Optional[objects.HttpUrl] = Field(
        default=None, description="Web URL for the block type's logo"
    )
    documentation_url: Optional[objects.HttpUrl] = Field(
        default=None, description="Web URL for the block type's documentation"
    )
    description: Optional[str] = Field(
        default=None,
        description="A short blurb about the corresponding block's intended use",
    )
    code_example: Optional[str] = Field(
        default=None,
        description="A code snippet demonstrating use of the corresponding block",
    )

    # validators
    _validate_slug_format = field_validator("slug")(validate_block_type_slug)


class BlockTypeUpdate(ActionBaseModel):
    """Data used by the Prefect REST API to update a block type."""

    logo_url: Optional[objects.HttpUrl] = Field(None)
    documentation_url: Optional[objects.HttpUrl] = Field(None)
    description: Optional[str] = Field(None)
    code_example: Optional[str] = Field(None)

    @classmethod
    def updatable_fields(cls) -> set:
        return get_class_fields_only(cls)


class BlockSchemaCreate(ActionBaseModel):
    """Data used by the Prefect REST API to create a block schema."""

    fields: Dict[str, Any] = Field(
        default_factory=dict, description="The block schema's field schema"
    )
    block_type_id: Optional[UUID] = Field(None)
    capabilities: List[str] = Field(
        default_factory=list,
        description="A list of Block capabilities",
    )
    version: str = Field(
        default=objects.DEFAULT_BLOCK_SCHEMA_VERSION,
        description="Human readable identifier for the block schema",
    )


class BlockDocumentCreate(ActionBaseModel):
    """Data used by the Prefect REST API to create a block document."""

    name: Optional[str] = Field(
        default=None, description="The name of the block document"
    )
    data: Dict[str, Any] = Field(
        default_factory=dict, description="The block document's data"
    )
    block_schema_id: UUID = Field(
        default=..., description="The block schema ID for the block document"
    )
    block_type_id: UUID = Field(
        default=..., description="The block type ID for the block document"
    )
    is_anonymous: bool = Field(
        default=False,
        description=(
            "Whether the block is anonymous (anonymous blocks are usually created by"
            " Prefect automatically)"
        ),
    )

    _validate_name_format = field_validator("name")(validate_block_document_name)

    @model_validator(mode="before")
    def validate_name_is_present_if_not_anonymous(cls, values):
        return validate_name_present_on_nonanonymous_blocks(values)


class BlockDocumentUpdate(ActionBaseModel):
    """Data used by the Prefect REST API to update a block document."""

    block_schema_id: Optional[UUID] = Field(
        default=None, description="A block schema ID"
    )
    data: Dict[str, Any] = Field(
        default_factory=dict, description="The block document's data"
    )
    merge_existing_data: bool = Field(
        default=True,
        description="Whether to merge the existing data with the new data or replace it",
    )


class BlockDocumentReferenceCreate(ActionBaseModel):
    """Data used to create block document reference."""

    id: UUID = Field(default_factory=uuid4)
    parent_block_document_id: UUID = Field(
        default=..., description="ID of block document the reference is nested within"
    )
    reference_block_document_id: UUID = Field(
        default=..., description="ID of the nested block document"
    )
    name: str = Field(
        default=..., description="The name that the reference is nested under"
    )


class LogCreate(ActionBaseModel):
    """Data used by the Prefect REST API to create a log."""

    name: str = Field(default=..., description="The logger name.")
    level: int = Field(default=..., description="The log level.")
    message: str = Field(default=..., description="The log message.")
    timestamp: DateTime = Field(default=..., description="The log timestamp.")
    flow_run_id: Optional[UUID] = Field(None)
    task_run_id: Optional[UUID] = Field(None)


class WorkPoolCreate(ActionBaseModel):
    """Data used by the Prefect REST API to create a work pool."""

    name: NonEmptyishName = Field(
        description="The name of the work pool.",
    )
    description: Optional[str] = Field(None)
    type: str = Field(
        description="The work pool type.", default="prefect-agent"
    )  # TODO: change default
    base_job_template: Dict[str, Any] = Field(
        default_factory=dict,
        description="The base job template for the work pool.",
    )
    is_paused: bool = Field(
        default=False,
        description="Whether the work pool is paused.",
    )
    concurrency_limit: Optional[NonNegativeInteger] = Field(
        default=None, description="A concurrency limit for the work pool."
    )


class WorkPoolUpdate(ActionBaseModel):
    """Data used by the Prefect REST API to update a work pool."""

    description: Optional[str] = Field(None)
    is_paused: Optional[bool] = Field(None)
    base_job_template: Optional[Dict[str, Any]] = Field(None)
    concurrency_limit: Optional[int] = Field(None)


class WorkQueueCreate(ActionBaseModel):
    """Data used by the Prefect REST API to create a work queue."""

    name: str = Field(default=..., description="The name of the work queue.")
    description: Optional[str] = Field(None)
    is_paused: bool = Field(
        default=False,
        description="Whether the work queue is paused.",
    )
    concurrency_limit: Optional[int] = Field(
        default=None,
        description="A concurrency limit for the work queue.",
    )
    priority: Optional[int] = Field(
        default=None,
        description=(
            "The queue's priority. Lower values are higher priority (1 is the highest)."
        ),
    )

    # DEPRECATED

    filter: Optional[objects.QueueFilter] = Field(
        None,
        description="DEPRECATED: Filter criteria for the work queue.",
        deprecated=True,
    )


class WorkQueueUpdate(ActionBaseModel):
    """Data used by the Prefect REST API to update a work queue."""

    name: Optional[str] = Field(None)
    description: Optional[str] = Field(None)
    is_paused: bool = Field(
        default=False, description="Whether or not the work queue is paused."
    )
    concurrency_limit: Optional[int] = Field(None)
    priority: Optional[int] = Field(None)
    last_polled: Optional[DateTime] = Field(None)

    # DEPRECATED

    filter: Optional[objects.QueueFilter] = Field(
        None,
        description="DEPRECATED: Filter criteria for the work queue.",
        deprecated=True,
    )


class FlowRunNotificationPolicyCreate(ActionBaseModel):
    """Data used by the Prefect REST API to create a flow run notification policy."""

    is_active: bool = Field(
        default=True, description="Whether the policy is currently active"
    )
    state_names: List[str] = Field(
        default=..., description="The flow run states that trigger notifications"
    )
    tags: List[str] = Field(
        default=...,
        description="The flow run tags that trigger notifications (set [] to disable)",
    )
    block_document_id: UUID = Field(
        default=..., description="The block document ID used for sending notifications"
    )
    message_template: Optional[str] = Field(
        default=None,
        description=(
            "A templatable notification message. Use {braces} to add variables."
            " Valid variables include:"
            f" {listrepr(sorted(objects.FLOW_RUN_NOTIFICATION_TEMPLATE_KWARGS), sep=', ')}"
        ),
        examples=[
            "Flow run {flow_run_name} with id {flow_run_id} entered state"
            " {flow_run_state_name}."
        ],
    )

    @field_validator("message_template")
    @classmethod
    def validate_message_template_variables(cls, v):
        return validate_message_template_variables(v)


class FlowRunNotificationPolicyUpdate(ActionBaseModel):
    """Data used by the Prefect REST API to update a flow run notification policy."""

    is_active: Optional[bool] = Field(None)
    state_names: Optional[List[str]] = Field(None)
    tags: Optional[List[str]] = Field(None)
    block_document_id: Optional[UUID] = Field(None)
    message_template: Optional[str] = Field(None)


class ArtifactCreate(ActionBaseModel):
    """Data used by the Prefect REST API to create an artifact."""

    key: Optional[str] = Field(None)
    type: Optional[str] = Field(None)
    description: Optional[str] = Field(None)
    data: Optional[Union[Dict[str, Any], Any]] = Field(None)
    metadata_: Optional[Dict[str, str]] = Field(None)
    flow_run_id: Optional[UUID] = Field(None)
    task_run_id: Optional[UUID] = Field(None)

    _validate_artifact_format = field_validator("key")(validate_artifact_key)


class ArtifactUpdate(ActionBaseModel):
    """Data used by the Prefect REST API to update an artifact."""

    data: Optional[Union[Dict[str, Any], Any]] = Field(None)
    description: Optional[str] = Field(None)
    metadata_: Optional[Dict[str, str]] = Field(None)


class VariableCreate(ActionBaseModel):
    """Data used by the Prefect REST API to create a Variable."""

    name: str = Field(
        default=...,
        description="The name of the variable",
        examples=["my_variable"],
        max_length=objects.MAX_VARIABLE_NAME_LENGTH,
    )
    value: str = Field(
        default=...,
        description="The value of the variable",
        examples=["my-value"],
        max_length=objects.MAX_VARIABLE_VALUE_LENGTH,
    )
    tags: Optional[List[str]] = Field(default=None)

    # validators
    _validate_name_format = field_validator("name")(validate_variable_name)


class VariableUpdate(ActionBaseModel):
    """Data used by the Prefect REST API to update a Variable."""

    name: Optional[str] = Field(
        default=None,
        description="The name of the variable",
        examples=["my_variable"],
        max_length=objects.MAX_VARIABLE_NAME_LENGTH,
    )
    value: Optional[str] = Field(
        default=None,
        description="The value of the variable",
        examples=["my-value"],
        max_length=objects.MAX_VARIABLE_NAME_LENGTH,
    )
    tags: Optional[List[str]] = Field(default=None)

    # validators
    _validate_name_format = field_validator("name")(validate_variable_name)


class GlobalConcurrencyLimitCreate(ActionBaseModel):
    """Data used by the Prefect REST API to create a global concurrency limit."""

    name: Name = Field(description="The name of the global concurrency limit.")
    limit: NonNegativeInteger = Field(
        description=(
            "The maximum number of slots that can be occupied on this concurrency"
            " limit."
        )
    )
    active: Optional[bool] = Field(
        default=True,
        description="Whether or not the concurrency limit is in an active state.",
    )
    active_slots: Optional[NonNegativeInteger] = Field(
        default=0,
        description="Number of tasks currently using a concurrency slot.",
    )
    slot_decay_per_second: Optional[NonNegativeFloat] = Field(
        default=0.0,
        description=(
            "Controls the rate at which slots are released when the concurrency limit"
            " is used as a rate limit."
        ),
    )

<<<<<<< HEAD
    @field_validator("name", check_fields=False)
    @classmethod
    def validate_name_characters(cls, v):
        return raise_on_name_with_banned_characters(v)

=======
>>>>>>> 03aa5882

class GlobalConcurrencyLimitUpdate(ActionBaseModel):
    """Data used by the Prefect REST API to update a global concurrency limit."""

    name: Optional[Name] = Field(None)
    limit: Optional[NonNegativeInteger] = Field(None)
    active: Optional[NonNegativeInteger] = Field(None)
    active_slots: Optional[NonNegativeInteger] = Field(None)
<<<<<<< HEAD
    slot_decay_per_second: Optional[NonNegativeFloat] = Field(None)

    @field_validator("name", check_fields=False)
    @classmethod
    def validate_name_characters(cls, v):
        return raise_on_name_with_banned_characters(v)
=======
    slot_decay_per_second: Optional[NonNegativeFloat] = Field(None)
>>>>>>> 03aa5882
<|MERGE_RESOLUTION|>--- conflicted
+++ resolved
@@ -426,7 +426,7 @@
     active: bool = Field(
         default=True, description="Whether the concurrency limit is active."
     )
-    name: str = Field(default=..., description="The name of the concurrency limit.")
+    name: Name = Field(default=..., description="The name of the concurrency limit.")
     limit: NonNegativeInteger = Field(default=..., description="The concurrency limit.")
     active_slots: NonNegativeInteger = Field(
         default=0, description="The number of active slots."
@@ -439,26 +439,16 @@
         description="The decay rate for active slots when used as a rate limit.",
     )
 
-    @field_validator("name", check_fields=False)
-    @classmethod
-    def validate_name_characters(cls, v):
-        return raise_on_name_with_banned_characters(v)
-
 
 class ConcurrencyLimitV2Update(ActionBaseModel):
     """Data used by the Prefect REST API to update a v2 concurrency limit."""
 
     active: Optional[bool] = Field(None)
-    name: Optional[str] = Field(None)
+    name: Optional[Name] = Field(None)
     limit: Optional[NonNegativeInteger] = Field(None)
     active_slots: Optional[NonNegativeInteger] = Field(None)
     denied_slots: Optional[NonNegativeInteger] = Field(None)
     slot_decay_per_second: Optional[NonNegativeFloat] = Field(None)
-
-    @field_validator("name", check_fields=False)
-    @classmethod
-    def validate_name_characters(cls, v):
-        return raise_on_name_with_banned_characters(v)
 
 
 class BlockTypeCreate(ActionBaseModel):
@@ -803,14 +793,6 @@
         ),
     )
 
-<<<<<<< HEAD
-    @field_validator("name", check_fields=False)
-    @classmethod
-    def validate_name_characters(cls, v):
-        return raise_on_name_with_banned_characters(v)
-
-=======
->>>>>>> 03aa5882
 
 class GlobalConcurrencyLimitUpdate(ActionBaseModel):
     """Data used by the Prefect REST API to update a global concurrency limit."""
@@ -819,13 +801,4 @@
     limit: Optional[NonNegativeInteger] = Field(None)
     active: Optional[NonNegativeInteger] = Field(None)
     active_slots: Optional[NonNegativeInteger] = Field(None)
-<<<<<<< HEAD
-    slot_decay_per_second: Optional[NonNegativeFloat] = Field(None)
-
-    @field_validator("name", check_fields=False)
-    @classmethod
-    def validate_name_characters(cls, v):
-        return raise_on_name_with_banned_characters(v)
-=======
-    slot_decay_per_second: Optional[NonNegativeFloat] = Field(None)
->>>>>>> 03aa5882
+    slot_decay_per_second: Optional[NonNegativeFloat] = Field(None)