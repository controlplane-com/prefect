--- conflicted
+++ resolved
@@ -107,15 +107,6 @@
     context = copy_context()
     try:
         loop = asyncio.get_running_loop()
-<<<<<<< HEAD
-        if loop.is_running():
-            with ThreadPoolExecutor() as executor:
-                future = executor.submit(context.run, asyncio.run, coroutine)
-                return future.result()
-        else:
-            return context.run(asyncio.run, coroutine)
-    except RuntimeError:
-=======
     except RuntimeError:
         loop = None
 
@@ -124,7 +115,6 @@
             future = executor.submit(context.run, asyncio.run, coroutine)
             return future.result()
     else:
->>>>>>> 3bcce2fe
         return context.run(asyncio.run, coroutine)
 
 
