import logging
import time
from typing import Iterable, Union

import pendulum

from prefect import config
from prefect.client import Client
from prefect.engine.state import Submitted
from prefect.serialization import state
from prefect.utilities.exceptions import AuthorizationError
from prefect.utilities.graphql import GraphQLResult, with_args

ascii_name = r"""
 ____            __           _        _                    _
|  _ \ _ __ ___ / _| ___  ___| |_     / \   __ _  ___ _ __ | |_
| |_) | '__/ _ \ |_ / _ \/ __| __|   / _ \ / _` |/ _ \ '_ \| __|
|  __/| | |  __/  _|  __/ (__| |_   / ___ \ (_| |  __/ | | | |_
|_|   |_|  \___|_|  \___|\___|\__| /_/   \_\__, |\___|_| |_|\__|
                                           |___/
"""


class Agent:
    """
    Base class for Agents. Information on using the Prefect agents can be found at
    https://docs.prefect.io/cloud/agent/overview.html

    This Agent class is a standard point for executing Flows in Prefect Cloud. It is meant
    to have subclasses which inherit functionality from this class. The only piece that
    the subclasses should implement is the `deploy_flows` function, which specifies how to run a Flow on the given platform. It is built in this
    way to keep Prefect Cloud logic standard but allows for platform specific
    customizability.

    In order for this to operate `PREFECT__CLOUD__AGENT__AUTH_TOKEN` must be set as an
    environment variable or in your user configuration file.

    Args:
<<<<<<< HEAD
        - labels (List[str], optional): a list of labels, which are arbitrary string identifiers used by Prefect
            Agents when polling for work
    """

    def __init__(self, labels: Iterable[str] = None) -> None:
=======
        - name (str, optional): An optional name to give this agent. Can also be set through
            the environment variable `PREFECT__CLOUD__AGENT__NAME`. Defaults to "agent"
    """

    def __init__(self, name: str = None) -> None:
        self.name = name or config.cloud.agent.get("name", "agent")
>>>>>>> 1cf9a061

        token = config.cloud.agent.get("auth_token")

        self.client = Client(api_token=token)
        self._verify_token(token)

<<<<<<< HEAD
        self.labels = labels or config.cloud.agent.get("labels")
        if not self.labels:
            self.labels = None

        logger = logging.getLogger("agent")
=======
        logger = logging.getLogger(self.name)
>>>>>>> 1cf9a061
        logger.setLevel(config.cloud.agent.get("level"))
        ch = logging.StreamHandler()
        formatter = logging.Formatter(
            "%(asctime)s - %(name)s - %(levelname)s - %(message)s"
        )
        ch.setFormatter(formatter)
        logger.addHandler(ch)

        self.logger = logger

    def _verify_token(self, token: str) -> None:
        """
        Checks whether a token with a `RUNNER` scope was provided

        Args:
            - token (str): The provided agent token to verify

        Raises:
            - AuthorizationError: if token is empty or does not have a RUNNER role
        """
        if not token:
            raise AuthorizationError("No agent API token provided.")

        # Check if RUNNER role
        result = self.client.graphql(query="query { authInfo { apiTokenScope } }")
        if (
            not result.data  # type: ignore
            or result.data.authInfo.apiTokenScope != "RUNNER"  # type: ignore
        ):
            raise AuthorizationError("Provided token does not have a RUNNER scope.")

    def start(self) -> None:
        """
        The main entrypoint to the agent. This function loops and constantly polls for
        new flow runs to deploy
        """
        tenant_id = self.agent_connect()

        # Loop intervals for query sleep backoff
        loop_intervals = {0: 0.25, 1: 0.5, 2: 1.0, 3: 2.0, 4: 4.0, 5: 8.0, 6: 10.0}

        index = 0
        while True:
            self.heartbeat()

            runs = self.agent_process(tenant_id)
            if runs:
                index = 0
            elif index < max(loop_intervals.keys()):
                index += 1

            self.logger.debug(
                "Next query for flow runs in {} seconds".format(loop_intervals[index])
            )
            time.sleep(loop_intervals[index])

    def agent_connect(self) -> str:
        """
        Verify agent connection to Prefect Cloud by finding and returning a tenant id

        Returns:
            - str: The current tenant id
        """
        print(ascii_name)
        self.logger.info("Starting {}".format(type(self).__name__))
        self.logger.info(
            "Agent documentation can be found at https://docs.prefect.io/cloud/"
        )

        self.logger.debug("Querying for tenant ID")
        tenant_id = self.query_tenant_id()

        if not tenant_id:
            raise ConnectionError(
                "Tenant ID not found. Verify that you are using the proper API token."
            )

        self.logger.debug("Tenant ID: {} found".format(tenant_id))
        self.logger.info("Agent successfully connected to Prefect Cloud")
        self.logger.info("Waiting for flow runs...")

        return tenant_id

    def agent_process(self, tenant_id: str) -> bool:
        """
        Full process for finding flow runs, updating states, and deploying.

        Args:
            - tenant_id (str): The tenant id to use in the query

        Returns:
            - bool: whether or not flow runs were found
        """
        flow_runs = None
        try:
            flow_runs = self.query_flow_runs(tenant_id=tenant_id)

            if flow_runs:
                self.logger.info(
                    "Found {} flow run(s) to submit for execution.".format(
                        len(flow_runs)
                    )
                )

                self.update_states(flow_runs)
                self.deploy_flows(flow_runs)
                self.logger.info(
                    "Submitted {} flow run(s) for execution.".format(len(flow_runs))
                )
        except Exception as exc:
            self.logger.error(exc)
            self._log_flow_run_exceptions(flow_runs or [], exc)  # type: ignore

        return bool(flow_runs)

    def query_tenant_id(self) -> Union[str, None]:
        """
        Query Prefect Cloud for the tenant id that corresponds to the agent's auth token

        Returns:
            - Union[str, None]: The current tenant id if found, None otherwise
        """
        query = {"query": {"tenant": {"id"}}}
        result = self.client.graphql(query)

        if result.data.tenant:  # type: ignore
            return result.data.tenant[0].id  # type: ignore

        return None

    def query_flow_runs(self, tenant_id: str) -> list:
        """
        Query Prefect Cloud for flow runs which need to be deployed and executed

        Args:
            - tenant_id (str): The tenant id to use in the query

        Returns:
            - list: A list of GraphQLResult flow run objects
        """
        self.logger.debug("Querying for flow runs")

        # Get scheduled flow runs from queue
        mutation = {
            "mutation($input: getRunsInQueueInput!)": {
                "getRunsInQueue(input: $input)": {"flow_run_ids"}
            }
        }

        now = pendulum.now("UTC")
        result = self.client.graphql(
            mutation,
            variables={
                "input": {
                    "tenantId": tenant_id,
                    "before": now.isoformat(),
                    "labels": self.labels,
                }
            },
        )
        flow_run_ids = result.data.getRunsInQueue.flow_run_ids  # type: ignore
        self.logger.debug("Found flow runs {}".format(flow_run_ids))

        # Query metadata fow flow runs found in queue
        query = {
            "query": {
                with_args(
                    "flow_run",
                    {
                        # match flow runs in the flow_run_ids list
                        "where": {
                            "id": {"_in": flow_run_ids},
                            "_or": [
                                # who are EITHER scheduled...
                                {"state": {"_eq": "Scheduled"}},
                                # OR running with task runs scheduled to start more than 3 seconds ago
                                {
                                    "state": {"_eq": "Running"},
                                    "task_runs": {
                                        "state_start_time": {
                                            "_lte": str(now.subtract(seconds=3))
                                        }
                                    },
                                },
                            ],
                        }
                    },
                ): {
                    "id": True,
                    "version": True,
                    "tenant_id": True,
                    "state": True,
                    "serialized_state": True,
                    "parameters": True,
                    "flow": {"id", "name", "environment", "storage"},
                    with_args(
                        "task_runs",
                        {
                            "where": {
                                "state_start_time": {
                                    "_lte": str(now.subtract(seconds=3))
                                }
                            }
                        },
                    ): {"id", "version", "task_id", "serialized_state"},
                }
            }
        }

        self.logger.debug("Querying flow run metadata")
        result = self.client.graphql(query)
        return result.data.flow_run  # type: ignore

    def update_states(self, flow_runs: list) -> None:
        """
        After a flow run is grabbed this function sets the state to Submitted so it
        won't be picked up by any other processes

        Args:
            - flow_runs (list): A list of GraphQLResult flow run objects
        """
        for flow_run in flow_runs:

            self.logger.debug(
                "Updating states for flow run {}".format(flow_run.id)  # type: ignore
            )

            # Set flow run state to `Submitted` if it is currently `Scheduled`
            if state.StateSchema().load(flow_run.serialized_state).is_scheduled():

                self.logger.debug(
                    "Flow run {} is in a Scheduled state, updating to Submitted".format(
                        flow_run.id  # type: ignore
                    )
                )
                self.client.set_flow_run_state(
                    flow_run_id=flow_run.id,
                    version=flow_run.version,
                    state=Submitted(
                        message="Submitted for execution",
                        state=state.StateSchema().load(flow_run.serialized_state),
                    ),
                )

            # Set task run states to `Submitted` if they are currently `Scheduled`
            for task_run in flow_run.task_runs:
                if state.StateSchema().load(task_run.serialized_state).is_scheduled():

                    self.logger.debug(
                        "Task run {} is in a Scheduled state, updating to Submitted".format(
                            task_run.id  # type: ignore
                        )
                    )
                    self.client.set_task_run_state(
                        task_run_id=task_run.id,
                        version=task_run.version,
                        state=Submitted(
                            message="Submitted for execution",
                            state=state.StateSchema().load(task_run.serialized_state),
                        ),
                    )

    def _log_flow_run_exceptions(self, flow_runs: list, exc: Exception) -> None:
        """
        Log platform issues to Prefect Cloud, attached to each flow run which
        could not start.

        Args:
            - flow_runs (list): A list of GraphQLResult flow run objects
            - exc (Exception): A caught exception to log
        """
        for flow_run in flow_runs:

            self.logger.debug(
                "Logging platform error for flow run {}".format(
                    flow_run.id  # type: ignore
                )
            )
            self.client.write_run_log(
                flow_run_id=flow_run.id,  # type: ignore
                name="agent",
                message=str(exc),
                level="ERROR",
            )

    def deploy_flows(self, flow_runs: list) -> None:
        """
        Meant to be overridden by a platform specific deployment option

        Args:
            - flow_runs (list): A list of GraphQLResult flow run objects
        """
        pass

    def heartbeat(self) -> None:
        """
        Meant to be overridden by a platform specific heartbeat option
        """
        pass


if __name__ == "__main__":
    Agent().start()<|MERGE_RESOLUTION|>--- conflicted
+++ resolved
@@ -36,35 +36,24 @@
     environment variable or in your user configuration file.
 
     Args:
-<<<<<<< HEAD
+        - name (str, optional): An optional name to give this agent. Can also be set through
+            the environment variable `PREFECT__CLOUD__AGENT__NAME`. Defaults to "agent"
         - labels (List[str], optional): a list of labels, which are arbitrary string identifiers used by Prefect
             Agents when polling for work
     """
 
-    def __init__(self, labels: Iterable[str] = None) -> None:
-=======
-        - name (str, optional): An optional name to give this agent. Can also be set through
-            the environment variable `PREFECT__CLOUD__AGENT__NAME`. Defaults to "agent"
-    """
-
-    def __init__(self, name: str = None) -> None:
+    def __init__(self, name: str = None, labels: Iterable[str] = None) -> None:
         self.name = name or config.cloud.agent.get("name", "agent")
->>>>>>> 1cf9a061
-
-        token = config.cloud.agent.get("auth_token")
-
-        self.client = Client(api_token=token)
-        self._verify_token(token)
-
-<<<<<<< HEAD
         self.labels = labels or config.cloud.agent.get("labels")
         if not self.labels:
             self.labels = None
 
-        logger = logging.getLogger("agent")
-=======
+        token = config.cloud.agent.get("auth_token")
+
+        self.client = Client(api_token=token)
+        self._verify_token(token)
+
         logger = logging.getLogger(self.name)
->>>>>>> 1cf9a061
         logger.setLevel(config.cloud.agent.get("level"))
         ch = logging.StreamHandler()
         formatter = logging.Formatter(
