--- conflicted
+++ resolved
@@ -53,12 +53,7 @@
 from prefect.client.schemas.objects import Flow as FlowSchema
 from prefect.client.schemas.objects import FlowRun
 from prefect.client.schemas.schedules import SCHEDULE_TYPES
-<<<<<<< HEAD
-from prefect.client.utilities import inject_client
-=======
 from prefect.client.utilities import client_injector
-from prefect.context import PrefectObjectRegistry, registry_from_script
->>>>>>> 7ffe5625
 from prefect.deployments.runner import DeploymentImage, EntrypointType, deploy
 from prefect.deployments.steps.core import run_steps
 from prefect.events import DeploymentTriggerTypes, TriggerTypes
@@ -1189,16 +1184,14 @@
     @overload
     def __call__(
         self: "Flow[P, Coroutine[Any, Any, T]]", *args: P.args, **kwargs: P.kwargs
-    ) -> Awaitable[T]:
-        ...
+    ) -> Awaitable[T]: ...
 
     @overload
     def __call__(
         self: "Flow[P, T]",
         *args: P.args,
         **kwargs: P.kwargs,
-    ) -> T:
-        ...
+    ) -> T: ...
 
     @overload
     def __call__(
@@ -1206,8 +1199,7 @@
         *args: P.args,
         return_state: Literal[True],
         **kwargs: P.kwargs,
-    ) -> State[T]:
-        ...
+    ) -> State[T]: ...
 
     def __call__(
         self,
@@ -1345,8 +1337,7 @@
 
 
 @overload
-def flow(__fn: Callable[P, R]) -> Flow[P, R]:
-    ...
+def flow(__fn: Callable[P, R]) -> Flow[P, R]: ...
 
 
 @overload
@@ -1377,8 +1368,7 @@
     ] = None,
     on_crashed: Optional[List[Callable[[FlowSchema, FlowRun, State], None]]] = None,
     on_running: Optional[List[Callable[[FlowSchema, FlowRun, State], None]]] = None,
-) -> Callable[[Callable[P, R]], Flow[P, R]]:
-    ...
+) -> Callable[[Callable[P, R]], Flow[P, R]]: ...
 
 
 def flow(
@@ -1591,100 +1581,7 @@
 flow.from_source = Flow.from_source
 
 
-<<<<<<< HEAD
 def load_flow_from_entrypoint(entrypoint: str) -> Flow:
-=======
-def select_flow(
-    flows: Iterable[Flow],
-    flow_name: Optional[str] = None,
-    from_message: Optional[str] = None,
-) -> Flow:
-    """
-    Select the only flow in an iterable or a flow specified by name.
-
-    Returns
-        A single flow object
-
-    Raises:
-        MissingFlowError: If no flows exist in the iterable
-        MissingFlowError: If a flow name is provided and that flow does not exist
-        UnspecifiedFlowError: If multiple flows exist but no flow name was provided
-    """
-    # Convert to flows by name
-    flows_dict = {f.name: f for f in flows}
-
-    # Add a leading space if given, otherwise use an empty string
-    from_message = (" " + from_message) if from_message else ""
-    if not Optional:
-        raise MissingFlowError(f"No flows found{from_message}.")
-
-    elif flow_name and flow_name not in flows_dict:
-        raise MissingFlowError(
-            f"Flow {flow_name!r} not found{from_message}. "
-            f"Found the following flows: {listrepr(flows_dict.keys())}. "
-            "Check to make sure that your flow function is decorated with `@flow`."
-        )
-
-    elif not flow_name and len(flows_dict) > 1:
-        raise UnspecifiedFlowError(
-            (
-                f"Found {len(flows_dict)} flows{from_message}:"
-                f" {listrepr(sorted(flows_dict.keys()))}. Specify a flow name to select a"
-                " flow."
-            ),
-        )
-
-    if flow_name:
-        return flows_dict[flow_name]
-    else:
-        return list(flows_dict.values())[0]
-
-
-def load_flows_from_script(path: str) -> List[Flow]:
-    """
-    Load all flow objects from the given python script. All of the code in the file
-    will be executed.
-
-    Returns:
-        A list of flows
-
-    Raises:
-        FlowScriptError: If an exception is encountered while running the script
-    """
-    return registry_from_script(path).get_instances(Flow)
-
-
-def load_flow_from_script(path: str, flow_name: Optional[str] = None) -> Flow:
-    """
-    Extract a flow object from a script by running all of the code in the file.
-
-    If the script has multiple flows in it, a flow name must be provided to specify
-    the flow to return.
-
-    Args:
-        path: A path to a Python script containing flows
-        flow_name: An optional flow name to look for in the script
-
-    Returns:
-        The flow object from the script
-
-    Raises:
-        FlowScriptError: If an exception is encountered while running the script
-        MissingFlowError: If no flows exist in the iterable
-        MissingFlowError: If a flow name is provided and that flow does not exist
-        UnspecifiedFlowError: If multiple flows exist but no flow name was provided
-    """
-    return select_flow(
-        load_flows_from_script(path),
-        flow_name=flow_name,
-        from_message=f"in script '{path}'",
-    )
-
-
-def load_flow_from_entrypoint(
-    entrypoint: str,
-) -> Flow:
->>>>>>> 7ffe5625
     """
     Extract a flow object from a script at an entrypoint by running all of the code in the file.
 
@@ -1699,7 +1596,6 @@
         FlowScriptError: If an exception is encountered while running the script
         MissingFlowError: If the flow function specified in the entrypoint does not exist
     """
-<<<<<<< HEAD
     if ":" in entrypoint:
         # split by the last colon once to handle Windows paths with drive letters i.e C:\path\to\file.py:do_stuff
         path, func_name = entrypoint.rsplit(":", maxsplit=1)
@@ -1717,36 +1613,6 @@
             f"Function with name {func_name!r} is not a flow. Make sure that it is "
             "decorated with '@flow'."
         )
-=======
-    with PrefectObjectRegistry(  # type: ignore
-        block_code_execution=True,
-        capture_failures=True,
-    ):
-        if ":" in entrypoint:
-            # split by the last colon once to handle Windows paths with drive letters i.e C:\path\to\file.py:do_stuff
-            path, func_name = entrypoint.rsplit(":", maxsplit=1)
-        else:
-            path, func_name = entrypoint.rsplit(".", maxsplit=1)
-        try:
-            flow = import_object(entrypoint)
-        except AttributeError as exc:
-            raise MissingFlowError(
-                f"Flow function with name {func_name!r} not found in {path!r}. "
-            ) from exc
-
-        if not isinstance(flow, Flow):
-            raise MissingFlowError(
-                f"Function with name {func_name!r} is not a flow. Make sure that it is "
-                "decorated with '@flow'."
-            )
-
-        return flow
-
-
-def load_flow_from_text(script_contents: AnyStr, flow_name: str) -> Flow:
-    """
-    Load a flow from a text script.
->>>>>>> 7ffe5625
 
     return flow
 
