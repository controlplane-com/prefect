--- conflicted
+++ resolved
@@ -73,18 +73,6 @@
         if not flow_run_context:
             raise RuntimeError("Tasks cannot be called outside of a flow.")
 
-<<<<<<< HEAD
-        task_run_id = uuid4()  # flow_run.client.create_task_run(...)
-
-        with TaskRunContext(task_run_id=task_run_id, task=self):
-            # TODO: Submit `self._run` to an executor
-            result = self._run(
-                flow_run_context=flow_run_context,
-                task_run_id=task_run_id,
-                call_args=args,
-                call_kwargs=kwargs,
-            )
-=======
         client = flow_run_context.client
 
         task_run_id = client.create_task_run(
@@ -97,15 +85,15 @@
             run_id=task_run_id,
         )
 
-        # TODO: Submit `self._run` to an executor
-        self._run(
-            flow_run_context=flow_run_context,
-            task_run_id=task_run_id,
-            future=future,
-            call_args=args,
-            call_kwargs=kwargs,
-        )
->>>>>>> 82d2e342
+        with TaskRunContext(task_run_id=task_run_id, task=self):
+            # TODO: Submit `self._run` to an executor
+            self._run(
+                flow_run_context=flow_run_context,
+                task_run_id=task_run_id,
+                future=future,
+                call_args=args,
+                call_kwargs=kwargs,
+            )
 
         return future
 
