"""
Module containing the base workflow task class and decorator - for most use cases, using the [`@task` decorator][prefect.tasks.task] is preferred.
"""
# This file requires type-checking with pyright because mypy does not yet support PEP612
# See https://github.com/python/mypy/issues/8645

import datetime
import inspect
import os
from copy import copy
from functools import partial, update_wrapper
from typing import (
    TYPE_CHECKING,
    Any,
    Awaitable,
    Callable,
    Dict,
    Generic,
    Iterable,
    List,
    NoReturn,
    Optional,
    Set,
    Tuple,
    Type,
    TypeVar,
    Union,
    cast,
    overload,
)
from uuid import UUID, uuid4

from typing_extensions import Literal, ParamSpec

from prefect.client.orchestration import get_client
from prefect.client.schemas import TaskRun
from prefect.client.schemas.objects import TaskRunInput, TaskRunResult
from prefect.context import (
    FlowRunContext,
    TagsContext,
    TaskRunContext,
    serialize_context,
)
from prefect.futures import PrefectDistributedFuture, PrefectFuture
from prefect.logging.loggers import get_logger
from prefect.records.cache_policies import DEFAULT, CachePolicy
from prefect.results import ResultFactory, ResultSerializer, ResultStorage
from prefect.settings import (
    PREFECT_TASK_DEFAULT_RETRIES,
    PREFECT_TASK_DEFAULT_RETRY_DELAY_SECONDS,
)
from prefect.states import Pending, Scheduled, State
from prefect.utilities.annotations import NotSet
from prefect.utilities.asyncutils import run_coro_as_sync
from prefect.utilities.callables import (
    expand_mapping_parameters,
    get_call_parameters,
    raise_for_reserved_arguments,
)
from prefect.utilities.hashing import hash_objects
from prefect.utilities.importtools import to_qualified_name

if TYPE_CHECKING:
    from prefect.client.orchestration import PrefectClient
    from prefect.context import TaskRunContext
    from prefect.transactions import Transaction

T = TypeVar("T")  # Generic type var for capturing the inner return type of async funcs
R = TypeVar("R")  # The return type of the user's function
P = ParamSpec("P")  # The parameters of the task

NUM_CHARS_DYNAMIC_KEY = 8

logger = get_logger("tasks")


def task_input_hash(
    context: "TaskRunContext", arguments: Dict[str, Any]
) -> Optional[str]:
    """
    A task cache key implementation which hashes all inputs to the task using a JSON or
    cloudpickle serializer. If any arguments are not JSON serializable, the pickle
    serializer is used as a fallback. If cloudpickle fails, this will return a null key
    indicating that a cache key could not be generated for the given inputs.

    Arguments:
        context: the active `TaskRunContext`
        arguments: a dictionary of arguments to be passed to the underlying task

    Returns:
        a string hash if hashing succeeded, else `None`
    """
    return hash_objects(
        # We use the task key to get the qualified name for the task and include the
        # task functions `co_code` bytes to avoid caching when the underlying function
        # changes
        context.task.task_key,
        context.task.fn.__code__.co_code.hex(),
        arguments,
    )


def exponential_backoff(backoff_factor: float) -> Callable[[int], List[float]]:
    """
    A task retry backoff utility that configures exponential backoff for task retries.
    The exponential backoff design matches the urllib3 implementation.

    Arguments:
        backoff_factor: the base delay for the first retry, subsequent retries will
            increase the delay time by powers of 2.

    Returns:
        a callable that can be passed to the task constructor
    """

    def retry_backoff_callable(retries: int) -> List[float]:
        # no more than 50 retry delays can be configured on a task
        retries = min(retries, 50)

        return [backoff_factor * max(0, 2**r) for r in range(retries)]

    return retry_backoff_callable


<<<<<<< HEAD
=======
def _infer_parent_task_runs(
    flow_run_context: Optional[FlowRunContext],
    task_run_context: Optional[TaskRunContext],
    parameters: Dict[str, Any],
):
    """
    Attempt to infer the parent task runs for this task run based on the
    provided flow run and task run contexts, as well as any parameters. It is
    assumed that the task run is running within those contexts.
    If any parameter comes from a running task run, that task run is considered
    a parent. This is expected to happen when task inputs are yielded from
    generator tasks.
    """
    parents = []

    # check if this task has a parent task run based on running in another
    # task run's existing context. A task run is only considered a parent if
    # it is in the same flow run (because otherwise presumably the child is
    # in a subflow, so the subflow serves as the parent) or if there is no
    # flow run
    if task_run_context:
        # there is no flow run
        if not flow_run_context:
            parents.append(TaskRunResult(id=task_run_context.task_run.id))
        # there is a flow run and the task run is in the same flow run
        elif flow_run_context and task_run_context.task_run.flow_run_id == getattr(
            flow_run_context.flow_run, "id", None
        ):
            parents.append(TaskRunResult(id=task_run_context.task_run.id))

    # parent dependency tracking: for every provided parameter value, try to
    # load the corresponding task run state. If the task run state is still
    # running, we consider it a parent task run. Note this is only done if
    # there is an active flow run context because dependencies are only
    # tracked within the same flow run.
    if flow_run_context:
        for v in parameters.values():
            if isinstance(v, State):
                upstream_state = v
            elif isinstance(v, PrefectFuture):
                upstream_state = v.state
            else:
                upstream_state = flow_run_context.task_run_results.get(id(v))
            if upstream_state and upstream_state.is_running():
                parents.append(
                    TaskRunResult(id=upstream_state.state_details.task_run_id)
                )

    return parents


@PrefectObjectRegistry.register_instances
>>>>>>> 7ffe5625
class Task(Generic[P, R]):
    """
    A Prefect task definition.

    !!! note
        We recommend using [the `@task` decorator][prefect.tasks.task] for most use-cases.

    Wraps a function with an entrypoint to the Prefect engine. Calling this class within a flow function
    creates a new task run.

    To preserve the input and output types, we use the generic type variables P and R for "Parameters" and
    "Returns" respectively.

    Args:
        fn: The function defining the task.
        name: An optional name for the task; if not provided, the name will be inferred
            from the given function.
        description: An optional string description for the task.
        tags: An optional set of tags to be associated with runs of this task. These
            tags are combined with any tags defined by a `prefect.tags` context at
            task runtime.
        version: An optional string specifying the version of this task definition
        cache_policy: A cache policy that determines the level of caching for this task
        cache_key_fn: An optional callable that, given the task run context and call
            parameters, generates a string key; if the key matches a previous completed
            state, that state result will be restored instead of running the task again.
        cache_expiration: An optional amount of time indicating how long cached states
            for this task should be restorable; if not provided, cached states will
            never expire.
        task_run_name: An optional name to distinguish runs of this task; this name can be provided
            as a string template with the task's keyword arguments as variables,
            or a function that returns a string.
        retries: An optional number of times to retry on task run failure.
        retry_delay_seconds: Optionally configures how long to wait before retrying the
            task after failure. This is only applicable if `retries` is nonzero. This
            setting can either be a number of seconds, a list of retry delays, or a
            callable that, given the total number of retries, generates a list of retry
            delays. If a number of seconds, that delay will be applied to all retries.
            If a list, each retry will wait for the corresponding delay before retrying.
            When passing a callable or a list, the number of configured retry delays
            cannot exceed 50.
        retry_jitter_factor: An optional factor that defines the factor to which a retry
            can be jittered in order to avoid a "thundering herd".
        persist_result: An optional toggle indicating whether the result of this task
            should be persisted to result storage. Defaults to `None`, which indicates
            that Prefect should choose whether the result should be persisted depending on
            the features being used.
        result_storage: An optional block to use to persist the result of this task.
            Defaults to the value set in the flow the task is called in.
        result_storage_key: An optional key to store the result in storage at when persisted.
            Defaults to a unique identifier.
        result_serializer: An optional serializer to use to serialize the result of this
            task for persistence. Defaults to the value set in the flow the task is
            called in.
        timeout_seconds: An optional number of seconds indicating a maximum runtime for
            the task. If the task exceeds this runtime, it will be marked as failed.
        log_prints: If set, `print` statements in the task will be redirected to the
            Prefect logger for the task run. Defaults to `None`, which indicates
            that the value from the flow should be used.
        refresh_cache: If set, cached results for the cache key are not used.
            Defaults to `None`, which indicates that a cached result from a previous
            execution with matching cache key is used.
        on_failure: An optional list of callables to run when the task enters a failed state.
        on_completion: An optional list of callables to run when the task enters a completed state.
        on_commit: An optional list of callables to run when the task's idempotency record is committed.
        on_rollback: An optional list of callables to run when the task rolls back.
        retry_condition_fn: An optional callable run when a task run returns a Failed state. Should
            return `True` if the task should continue to its retry policy (e.g. `retries=3`), and `False` if the task
            should end as failed. Defaults to `None`, indicating the task should always continue
            to its retry policy.
        viz_return_value: An optional value to return when the task dependency tree is visualized.
    """

    # NOTE: These parameters (types, defaults, and docstrings) should be duplicated
    #       exactly in the @task decorator
    def __init__(
        self,
        fn: Callable[P, R],
        name: Optional[str] = None,
        description: Optional[str] = None,
        tags: Optional[Iterable[str]] = None,
        version: Optional[str] = None,
        cache_policy: Optional[CachePolicy] = NotSet,
        cache_key_fn: Optional[
            Callable[["TaskRunContext", Dict[str, Any]], Optional[str]]
        ] = None,
        cache_expiration: Optional[datetime.timedelta] = None,
        task_run_name: Optional[Union[Callable[[], str], str]] = None,
        retries: Optional[int] = None,
        retry_delay_seconds: Optional[
            Union[
                float,
                int,
                List[float],
                Callable[[int], List[float]],
            ]
        ] = None,
        retry_jitter_factor: Optional[float] = None,
        persist_result: Optional[bool] = None,
        result_storage: Optional[ResultStorage] = None,
        result_serializer: Optional[ResultSerializer] = None,
        result_storage_key: Optional[str] = None,
        cache_result_in_memory: bool = True,
        timeout_seconds: Union[int, float, None] = None,
        log_prints: Optional[bool] = False,
        refresh_cache: Optional[bool] = None,
        on_completion: Optional[List[Callable[["Task", TaskRun, State], None]]] = None,
        on_failure: Optional[List[Callable[["Task", TaskRun, State], None]]] = None,
        on_rollback: Optional[List[Callable[["Transaction"], None]]] = None,
        on_commit: Optional[List[Callable[["Transaction"], None]]] = None,
        retry_condition_fn: Optional[Callable[["Task", TaskRun, State], bool]] = None,
        viz_return_value: Optional[Any] = None,
    ):
        # Validate if hook passed is list and contains callables
        hook_categories = [on_completion, on_failure]
        hook_names = ["on_completion", "on_failure"]
        for hooks, hook_name in zip(hook_categories, hook_names):
            if hooks is not None:
                try:
                    hooks = list(hooks)
                except TypeError:
                    raise TypeError(
                        f"Expected iterable for '{hook_name}'; got"
                        f" {type(hooks).__name__} instead. Please provide a list of"
                        f" hooks to '{hook_name}':\n\n"
                        f"@task({hook_name}=[hook1, hook2])\ndef"
                        " my_task():\n\tpass"
                    )

                for hook in hooks:
                    if not callable(hook):
                        raise TypeError(
                            f"Expected callables in '{hook_name}'; got"
                            f" {type(hook).__name__} instead. Please provide a list of"
                            f" hooks to '{hook_name}':\n\n"
                            f"@task({hook_name}=[hook1, hook2])\ndef"
                            " my_task():\n\tpass"
                        )

        if not callable(fn):
            raise TypeError("'fn' must be callable")

        self.description = description or inspect.getdoc(fn)
        update_wrapper(self, fn)
        self.fn = fn

        # the task is considered async if its function is async or an async
        # generator
        self.isasync = inspect.iscoroutinefunction(
            self.fn
        ) or inspect.isasyncgenfunction(self.fn)

        # the task is considered a generator if its function is a generator or
        # an async generator
        self.isgenerator = inspect.isgeneratorfunction(
            self.fn
        ) or inspect.isasyncgenfunction(self.fn)

        if not name:
            if not hasattr(self.fn, "__name__"):
                self.name = type(self.fn).__name__
            else:
                self.name = self.fn.__name__
        else:
            self.name = name

        if task_run_name is not None:
            if not isinstance(task_run_name, str) and not callable(task_run_name):
                raise TypeError(
                    "Expected string or callable for 'task_run_name'; got"
                    f" {type(task_run_name).__name__} instead."
                )
        self.task_run_name = task_run_name

        self.version = version
        self.log_prints = log_prints

        raise_for_reserved_arguments(self.fn, ["return_state", "wait_for"])

        self.tags = set(tags if tags else [])

        if not hasattr(self.fn, "__qualname__"):
            self.task_key = to_qualified_name(type(self.fn))
        else:
            try:
                task_origin_hash = hash_objects(
                    self.name, os.path.abspath(inspect.getsourcefile(self.fn))
                )
            except TypeError:
                task_origin_hash = "unknown-source-file"

            self.task_key = f"{self.fn.__qualname__}-{task_origin_hash}"

        if cache_policy is not NotSet and cache_key_fn is not None:
            logger.warning(
                f"Both `cache_policy` and `cache_key_fn` are set on task {self}. `cache_key_fn` will be used."
            )

        if cache_key_fn:
            cache_policy = CachePolicy.from_cache_key_fn(cache_key_fn)

        # TODO: manage expiration and cache refresh
        self.cache_key_fn = cache_key_fn
        self.cache_expiration = cache_expiration
        self.refresh_cache = refresh_cache

        if cache_policy is NotSet and result_storage_key is None:
            self.cache_policy = DEFAULT
        elif result_storage_key:
            # TODO: handle this situation with double storage
            self.cache_policy = None
        else:
            self.cache_policy = cache_policy

        # TaskRunPolicy settings
        # TODO: We can instantiate a `TaskRunPolicy` and add Pydantic bound checks to
        #       validate that the user passes positive numbers here

        self.retries = (
            retries if retries is not None else PREFECT_TASK_DEFAULT_RETRIES.value()
        )
        if retry_delay_seconds is None:
            retry_delay_seconds = PREFECT_TASK_DEFAULT_RETRY_DELAY_SECONDS.value()

        if callable(retry_delay_seconds):
            self.retry_delay_seconds = retry_delay_seconds(retries)
        else:
            self.retry_delay_seconds = retry_delay_seconds

        if isinstance(self.retry_delay_seconds, list) and (
            len(self.retry_delay_seconds) > 50
        ):
            raise ValueError("Can not configure more than 50 retry delays per task.")

        if retry_jitter_factor is not None and retry_jitter_factor < 0:
            raise ValueError("`retry_jitter_factor` must be >= 0.")

        self.retry_jitter_factor = retry_jitter_factor
        self.persist_result = persist_result
        self.result_storage = result_storage
        self.result_serializer = result_serializer
        self.result_storage_key = result_storage_key
        self.cache_result_in_memory = cache_result_in_memory
        self.timeout_seconds = float(timeout_seconds) if timeout_seconds else None
        self.on_rollback_hooks = on_rollback or []
        self.on_commit_hooks = on_commit or []
        self.on_completion_hooks = on_completion or []
        self.on_failure_hooks = on_failure or []

        # retry_condition_fn must be a callable or None. If it is neither, raise a TypeError
        if retry_condition_fn is not None and not (callable(retry_condition_fn)):
            raise TypeError(
                "Expected `retry_condition_fn` to be callable, got"
                f" {type(retry_condition_fn).__name__} instead."
            )

        self.retry_condition_fn = retry_condition_fn
        self.viz_return_value = viz_return_value

    @property
    def ismethod(self) -> bool:
        return hasattr(self.fn, "__prefect_self__")

    def __get__(self, instance, owner):
        """
        Implement the descriptor protocol so that the task can be used as an instance method.
        When an instance method is loaded, this method is called with the "self" instance as
        an argument. We return a copy of the task with that instance bound to the task's function.
        """

        # if no instance is provided, it's being accessed on the class
        if instance is None:
            return self

        # if the task is being accessed on an instance, bind the instance to the __prefect_self__ attribute
        # of the task's function. This will allow it to be automatically added to the task's parameters
        else:
            bound_task = copy(self)
            bound_task.fn.__prefect_self__ = instance
            return bound_task

    def with_options(
        self,
        *,
        name: Optional[str] = None,
        description: Optional[str] = None,
        tags: Optional[Iterable[str]] = None,
        cache_policy: Union[CachePolicy, Type[NotSet]] = NotSet,
        cache_key_fn: Optional[
            Callable[["TaskRunContext", Dict[str, Any]], Optional[str]]
        ] = None,
        task_run_name: Optional[Union[Callable[[], str], str]] = None,
        cache_expiration: Optional[datetime.timedelta] = None,
        retries: Union[int, Type[NotSet]] = NotSet,
        retry_delay_seconds: Union[
            float,
            int,
            List[float],
            Callable[[int], List[float]],
            Type[NotSet],
        ] = NotSet,
        retry_jitter_factor: Union[float, Type[NotSet]] = NotSet,
        persist_result: Union[bool, Type[NotSet]] = NotSet,
        result_storage: Union[ResultStorage, Type[NotSet]] = NotSet,
        result_serializer: Union[ResultSerializer, Type[NotSet]] = NotSet,
        result_storage_key: Union[str, Type[NotSet]] = NotSet,
        cache_result_in_memory: Optional[bool] = None,
        timeout_seconds: Union[int, float, None] = None,
        log_prints: Union[bool, Type[NotSet]] = NotSet,
        refresh_cache: Union[bool, Type[NotSet]] = NotSet,
        on_completion: Optional[
            List[Callable[["Task", TaskRun, State], Union[Awaitable[None], None]]]
        ] = None,
        on_failure: Optional[
            List[Callable[["Task", TaskRun, State], Union[Awaitable[None], None]]]
        ] = None,
        retry_condition_fn: Optional[Callable[["Task", TaskRun, State], bool]] = None,
        viz_return_value: Optional[Any] = None,
    ):
        """
        Create a new task from the current object, updating provided options.

        Args:
            name: A new name for the task.
            description: A new description for the task.
            tags: A new set of tags for the task. If given, existing tags are ignored,
                not merged.
            cache_key_fn: A new cache key function for the task.
            cache_expiration: A new cache expiration time for the task.
            task_run_name: An optional name to distinguish runs of this task; this name can be provided
                as a string template with the task's keyword arguments as variables,
                or a function that returns a string.
            retries: A new number of times to retry on task run failure.
            retry_delay_seconds: Optionally configures how long to wait before retrying
                the task after failure. This is only applicable if `retries` is nonzero.
                This setting can either be a number of seconds, a list of retry delays,
                or a callable that, given the total number of retries, generates a list
                of retry delays. If a number of seconds, that delay will be applied to
                all retries. If a list, each retry will wait for the corresponding delay
                before retrying. When passing a callable or a list, the number of
                configured retry delays cannot exceed 50.
            retry_jitter_factor: An optional factor that defines the factor to which a
                retry can be jittered in order to avoid a "thundering herd".
            persist_result: A new option for enabling or disabling result persistence.
            result_storage: A new storage type to use for results.
            result_serializer: A new serializer to use for results.
            result_storage_key: A new key for the persisted result to be stored at.
            timeout_seconds: A new maximum time for the task to complete in seconds.
            log_prints: A new option for enabling or disabling redirection of `print` statements.
            refresh_cache: A new option for enabling or disabling cache refresh.
            on_completion: A new list of callables to run when the task enters a completed state.
            on_failure: A new list of callables to run when the task enters a failed state.
            retry_condition_fn: An optional callable run when a task run returns a Failed state.
                Should return `True` if the task should continue to its retry policy, and `False`
                if the task should end as failed. Defaults to `None`, indicating the task should
                always continue to its retry policy.
            viz_return_value: An optional value to return when the task dependency tree is visualized.

        Returns:
            A new `Task` instance.

        Examples:

            Create a new task from an existing task and update the name

            >>> @task(name="My task")
            >>> def my_task():
            >>>     return 1
            >>>
            >>> new_task = my_task.with_options(name="My new task")

            Create a new task from an existing task and update the retry settings

            >>> from random import randint
            >>>
            >>> @task(retries=1, retry_delay_seconds=5)
            >>> def my_task():
            >>>     x = randint(0, 5)
            >>>     if x >= 3:  # Make a task that fails sometimes
            >>>         raise ValueError("Retry me please!")
            >>>     return x
            >>>
            >>> new_task = my_task.with_options(retries=5, retry_delay_seconds=2)

            Use a task with updated options within a flow

            >>> @task(name="My task")
            >>> def my_task():
            >>>     return 1
            >>>
            >>> @flow
            >>> my_flow():
            >>>     new_task = my_task.with_options(name="My new task")
            >>>     new_task()
        """
        return Task(
            fn=self.fn,
            name=name or self.name,
            description=description or self.description,
            tags=tags or copy(self.tags),
            cache_policy=cache_policy
            if cache_policy is not NotSet
            else self.cache_policy,
            cache_key_fn=cache_key_fn or self.cache_key_fn,
            cache_expiration=cache_expiration or self.cache_expiration,
            task_run_name=task_run_name,
            retries=retries if retries is not NotSet else self.retries,
            retry_delay_seconds=(
                retry_delay_seconds
                if retry_delay_seconds is not NotSet
                else self.retry_delay_seconds
            ),
            retry_jitter_factor=(
                retry_jitter_factor
                if retry_jitter_factor is not NotSet
                else self.retry_jitter_factor
            ),
            persist_result=(
                persist_result if persist_result is not NotSet else self.persist_result
            ),
            result_storage=(
                result_storage if result_storage is not NotSet else self.result_storage
            ),
            result_storage_key=(
                result_storage_key
                if result_storage_key is not NotSet
                else self.result_storage_key
            ),
            result_serializer=(
                result_serializer
                if result_serializer is not NotSet
                else self.result_serializer
            ),
            cache_result_in_memory=(
                cache_result_in_memory
                if cache_result_in_memory is not None
                else self.cache_result_in_memory
            ),
            timeout_seconds=(
                timeout_seconds if timeout_seconds is not None else self.timeout_seconds
            ),
            log_prints=(log_prints if log_prints is not NotSet else self.log_prints),
            refresh_cache=(
                refresh_cache if refresh_cache is not NotSet else self.refresh_cache
            ),
            on_completion=on_completion or self.on_completion_hooks,
            on_failure=on_failure or self.on_failure_hooks,
            retry_condition_fn=retry_condition_fn or self.retry_condition_fn,
            viz_return_value=viz_return_value or self.viz_return_value,
        )

    def on_completion(
        self, fn: Callable[["Task", TaskRun, State], None]
    ) -> Callable[["Task", TaskRun, State], None]:
        self.on_completion_hooks.append(fn)
        return fn

    def on_failure(
        self, fn: Callable[["Task", TaskRun, State], None]
    ) -> Callable[["Task", TaskRun, State], None]:
        self.on_failure_hooks.append(fn)
        return fn

    def on_commit(
        self, fn: Callable[["Transaction"], None]
    ) -> Callable[["Transaction"], None]:
        self.on_commit_hooks.append(fn)
        return fn

    def on_rollback(
        self, fn: Callable[["Transaction"], None]
    ) -> Callable[["Transaction"], None]:
        self.on_rollback_hooks.append(fn)
        return fn

    async def create_run(
        self,
        client: Optional["PrefectClient"] = None,
        id: Optional[UUID] = None,
        parameters: Optional[Dict[str, Any]] = None,
        flow_run_context: Optional[FlowRunContext] = None,
        parent_task_run_context: Optional[TaskRunContext] = None,
        wait_for: Optional[Iterable[PrefectFuture]] = None,
        extra_task_inputs: Optional[Dict[str, Set[TaskRunInput]]] = None,
        deferred: bool = False,
    ) -> TaskRun:
        from prefect.utilities.engine import (
            _dynamic_key_for_task_run,
            collect_task_run_inputs_sync,
        )

        if flow_run_context is None:
            flow_run_context = FlowRunContext.get()
        if parent_task_run_context is None:
            parent_task_run_context = TaskRunContext.get()
        if parameters is None:
            parameters = {}
        if client is None:
            client = get_client()

        async with client:
            if not flow_run_context:
                dynamic_key = f"{self.task_key}-{str(uuid4().hex)}"
                task_run_name = self.name
            else:
                dynamic_key = _dynamic_key_for_task_run(
                    context=flow_run_context, task=self
                )
                task_run_name = f"{self.name}-{dynamic_key}"

            if deferred:
                state = Scheduled()
                state.state_details.deferred = True
            else:
                state = Pending()

            # store parameters for background tasks so that task worker
            # can retrieve them at runtime
            if deferred and (parameters or wait_for):
                parameters_id = uuid4()
                state.state_details.task_parameters_id = parameters_id

                # TODO: Improve use of result storage for parameter storage / reference
                self.persist_result = True

                factory = await ResultFactory.from_autonomous_task(self, client=client)
                context = serialize_context()
                data: Dict[str, Any] = {"context": context}
                if parameters:
                    data["parameters"] = parameters
                if wait_for:
                    data["wait_for"] = wait_for
                await factory.store_parameters(parameters_id, data)

            # collect task inputs
            task_inputs = {
                k: collect_task_run_inputs_sync(v) for k, v in parameters.items()
            }

            # collect all parent dependencies
            if task_parents := _infer_parent_task_runs(
                flow_run_context=flow_run_context,
                task_run_context=parent_task_run_context,
                parameters=parameters,
            ):
                task_inputs["__parents__"] = task_parents

            # check wait for dependencies
            if wait_for:
                task_inputs["wait_for"] = collect_task_run_inputs_sync(wait_for)

            # Join extra task inputs
            for k, extras in (extra_task_inputs or {}).items():
                task_inputs[k] = task_inputs[k].union(extras)

            # create the task run
            task_run = client.create_task_run(
                task=self,
                name=task_run_name,
                flow_run_id=(
                    getattr(flow_run_context.flow_run, "id", None)
                    if flow_run_context and flow_run_context.flow_run
                    else None
                ),
                dynamic_key=str(dynamic_key),
                id=id,
                state=state,
                task_inputs=task_inputs,
                extra_tags=TagsContext.get().current_tags,
            )
            # the new engine uses sync clients but old engines use async clients
            if inspect.isawaitable(task_run):
                task_run = await task_run

            return task_run

    @overload
    def __call__(
        self: "Task[P, NoReturn]",
        *args: P.args,
        **kwargs: P.kwargs,
    ) -> None:
        # `NoReturn` matches if a type can't be inferred for the function which stops a
        # sync function from matching the `Coroutine` overload
        ...

    @overload
    def __call__(
        self: "Task[P, T]",
        *args: P.args,
        **kwargs: P.kwargs,
    ) -> T:
        ...

    @overload
    def __call__(
        self: "Task[P, T]",
        *args: P.args,
        return_state: Literal[True],
        **kwargs: P.kwargs,
    ) -> State[T]:
        ...

    def __call__(
        self,
        *args: P.args,
        return_state: bool = False,
        wait_for: Optional[Iterable[PrefectFuture]] = None,
        **kwargs: P.kwargs,
    ):
        """
        Run the task and return the result. If `return_state` is True returns
        the result is wrapped in a Prefect State which provides error handling.
        """
        from prefect.utilities.visualization import (
            get_task_viz_tracker,
            track_viz_task,
        )

        # Convert the call args/kwargs to a parameter dict
        parameters = get_call_parameters(self.fn, args, kwargs)

        return_type = "state" if return_state else "result"

        task_run_tracker = get_task_viz_tracker()
        if task_run_tracker:
            return track_viz_task(
                self.isasync, self.name, parameters, self.viz_return_value
            )

        from prefect.task_engine import run_task

        return run_task(
            task=self,
            parameters=parameters,
            wait_for=wait_for,
            return_type=return_type,
        )

    @overload
    def submit(
        self: "Task[P, NoReturn]",
        *args: P.args,
        **kwargs: P.kwargs,
    ) -> PrefectFuture:
        # `NoReturn` matches if a type can't be inferred for the function which stops a
        # sync function from matching the `Coroutine` overload
        ...

    @overload
    def submit(
        self: "Task[P, T]",
        *args: P.args,
        **kwargs: P.kwargs,
    ) -> PrefectFuture:
        ...

    @overload
    def submit(
        self: "Task[P, T]",
        return_state: Literal[True],
        wait_for: Optional[Iterable[PrefectFuture]] = None,
        *args: P.args,
        **kwargs: P.kwargs,
    ) -> State[T]:
        ...

    def submit(
        self,
        *args: Any,
        return_state: bool = False,
        wait_for: Optional[Iterable[PrefectFuture]] = None,
        **kwargs: Any,
    ):
        """
        Submit a run of the task to the engine.

        Will create a new task run in the backing API and submit the task to the flow's
        task runner. This call only blocks execution while the task is being submitted,
        once it is submitted, the flow function will continue executing.

        Args:
            *args: Arguments to run the task with
            return_state: Return the result of the flow run wrapped in a
                Prefect State.
            wait_for: Upstream task futures to wait for before starting the task
            **kwargs: Keyword arguments to run the task with

        Returns:
            If `return_state` is False a future allowing asynchronous access to
                the state of the task
            If `return_state` is True a future wrapped in a Prefect State allowing asynchronous access to
                the state of the task

        Examples:

            Define a task

            >>> from prefect import task
            >>> @task
            >>> def my_task():
            >>>     return "hello"

            Run a task in a flow

            >>> from prefect import flow
            >>> @flow
            >>> def my_flow():
            >>>     my_task.submit()

            Wait for a task to finish

            >>> @flow
            >>> def my_flow():
            >>>     my_task.submit().wait()

            Use the result from a task in a flow

            >>> @flow
            >>> def my_flow():
            >>>     print(my_task.submit().result())
            >>>
            >>> my_flow()
            hello

            Run an async task in an async flow

            >>> @task
            >>> async def my_async_task():
            >>>     pass
            >>>
            >>> @flow
            >>> async def my_flow():
            >>>     await my_async_task.submit()

            Run a sync task in an async flow

            >>> @flow
            >>> async def my_flow():
            >>>     my_task.submit()

            Enforce ordering between tasks that do not exchange data
            >>> @task
            >>> def task_1():
            >>>     pass
            >>>
            >>> @task
            >>> def task_2():
            >>>     pass
            >>>
            >>> @flow
            >>> def my_flow():
            >>>     x = task_1.submit()
            >>>
            >>>     # task 2 will wait for task_1 to complete
            >>>     y = task_2.submit(wait_for=[x])

        """

        from prefect.utilities.visualization import (
            VisualizationUnsupportedError,
            get_task_viz_tracker,
        )

        # Convert the call args/kwargs to a parameter dict
        parameters = get_call_parameters(self.fn, args, kwargs)
        flow_run_context = FlowRunContext.get()

        if not flow_run_context:
            raise RuntimeError(
                "Unable to determine task runner to use for submission. If you are"
                " submitting a task outside of a flow, please use `.delay`"
                " to submit the task run for deferred execution."
            )

        task_viz_tracker = get_task_viz_tracker()
        if task_viz_tracker:
            raise VisualizationUnsupportedError(
                "`task.submit()` is not currently supported by `flow.visualize()`"
            )

        task_runner = flow_run_context.task_runner
        future = task_runner.submit(self, parameters, wait_for)
        if return_state:
            future.wait()
            return future.state
        else:
            return future

    @overload
    def map(
        self: "Task[P, NoReturn]",
        *args: P.args,
        **kwargs: P.kwargs,
    ) -> List[PrefectFuture]:
        # `NoReturn` matches if a type can't be inferred for the function which stops a
        # sync function from matching the `Coroutine` overload
        ...

    @overload
    def map(
        self: "Task[P, T]",
        *args: P.args,
        **kwargs: P.kwargs,
    ) -> List[PrefectFuture]:
        ...

    @overload
    def map(
        self: "Task[P, T]",
        return_state: Literal[True],
        *args: P.args,
        **kwargs: P.kwargs,
    ) -> List[State[T]]:
        ...

    def map(
        self,
        *args: Any,
        return_state: bool = False,
        wait_for: Optional[Iterable[PrefectFuture]] = None,
        deferred: bool = False,
        **kwargs: Any,
    ):
        """
        Submit a mapped run of the task to a worker.

        Must be called within a flow function. If writing an async task, this
        call must be awaited.

        Must be called with at least one iterable and all iterables must be
        the same length. Any arguments that are not iterable will be treated as
        a static value and each task run will receive the same value.

        Will create as many task runs as the length of the iterable(s) in the
        backing API and submit the task runs to the flow's task runner. This
        call blocks if given a future as input while the future is resolved. It
        also blocks while the tasks are being submitted, once they are
        submitted, the flow function will continue executing.

        Args:
            *args: Iterable and static arguments to run the tasks with
            return_state: Return a list of Prefect States that wrap the results
                of each task run.
            wait_for: Upstream task futures to wait for before starting the
                task
            **kwargs: Keyword iterable arguments to run the task with

        Returns:
            A list of futures allowing asynchronous access to the state of the
            tasks

        Examples:

            Define a task

            >>> from prefect import task
            >>> @task
            >>> def my_task(x):
            >>>     return x + 1

            Create mapped tasks

            >>> from prefect import flow
            >>> @flow
            >>> def my_flow():
            >>>     my_task.map([1, 2, 3])

            Wait for all mapped tasks to finish

            >>> @flow
            >>> def my_flow():
            >>>     futures = my_task.map([1, 2, 3])
            >>>     for future in futures:
            >>>         future.wait()
            >>>     # Now all of the mapped tasks have finished
            >>>     my_task(10)

            Use the result from mapped tasks in a flow

            >>> @flow
            >>> def my_flow():
            >>>     futures = my_task.map([1, 2, 3])
            >>>     for future in futures:
            >>>         print(future.result())
            >>> my_flow()
            2
            3
            4

            Enforce ordering between tasks that do not exchange data
            >>> @task
            >>> def task_1(x):
            >>>     pass
            >>>
            >>> @task
            >>> def task_2(y):
            >>>     pass
            >>>
            >>> @flow
            >>> def my_flow():
            >>>     x = task_1.submit()
            >>>
            >>>     # task 2 will wait for task_1 to complete
            >>>     y = task_2.map([1, 2, 3], wait_for=[x])

            Use a non-iterable input as a constant across mapped tasks
            >>> @task
            >>> def display(prefix, item):
            >>>    print(prefix, item)
            >>>
            >>> @flow
            >>> def my_flow():
            >>>     display.map("Check it out: ", [1, 2, 3])
            >>>
            >>> my_flow()
            Check it out: 1
            Check it out: 2
            Check it out: 3

            Use `unmapped` to treat an iterable argument as a constant
            >>> from prefect import unmapped
            >>>
            >>> @task
            >>> def add_n_to_items(items, n):
            >>>     return [item + n for item in items]
            >>>
            >>> @flow
            >>> def my_flow():
            >>>     return add_n_to_items.map(unmapped([10, 20]), n=[1, 2, 3])
            >>>
            >>> my_flow()
            [[11, 21], [12, 22], [13, 23]]
        """

        from prefect.task_runners import TaskRunner
        from prefect.utilities.visualization import (
            VisualizationUnsupportedError,
            get_task_viz_tracker,
        )

        # Convert the call args/kwargs to a parameter dict; do not apply defaults
        # since they should not be mapped over
        parameters = get_call_parameters(self.fn, args, kwargs, apply_defaults=False)
        flow_run_context = FlowRunContext.get()

        task_viz_tracker = get_task_viz_tracker()
        if task_viz_tracker:
            raise VisualizationUnsupportedError(
                "`task.map()` is not currently supported by `flow.visualize()`"
            )

        if deferred:
            parameters_list = expand_mapping_parameters(self.fn, parameters)
            futures = [
                self.apply_async(kwargs=parameters, wait_for=wait_for)
                for parameters in parameters_list
            ]
        elif task_runner := getattr(flow_run_context, "task_runner", None):
            assert isinstance(task_runner, TaskRunner)
            futures = task_runner.map(self, parameters, wait_for)
        else:
            raise RuntimeError(
                "Unable to determine task runner to use for mapped task runs. If"
                " you are mapping a task outside of a flow, please provide"
                " `deferred=True` to submit the mapped task runs for deferred"
                " execution."
            )
        if return_state:
            states = []
            for future in futures:
                future.wait()
                states.append(future.state)
            return states
        else:
            return futures

    def apply_async(
        self,
        args: Optional[Tuple[Any, ...]] = None,
        kwargs: Optional[Dict[str, Any]] = None,
        wait_for: Optional[Iterable[PrefectFuture]] = None,
        dependencies: Optional[Dict[str, Set[TaskRunInput]]] = None,
    ) -> PrefectDistributedFuture:
        """
        Create a pending task run for a task worker to execute.

        Args:
            args: Arguments to run the task with
            kwargs: Keyword arguments to run the task with

        Returns:
            A PrefectDistributedFuture object representing the pending task run

        Examples:

            Define a task

            >>> from prefect import task
            >>> @task
            >>> def my_task(name: str = "world"):
            >>>     return f"hello {name}"

            Create a pending task run for the task

            >>> from prefect import flow
            >>> @flow
            >>> def my_flow():
            >>>     my_task.apply_async(("marvin",))

            Wait for a task to finish

            >>> @flow
            >>> def my_flow():
            >>>     my_task.apply_async(("marvin",)).wait()


            >>> @flow
            >>> def my_flow():
            >>>     print(my_task.apply_async(("marvin",)).result())
            >>>
            >>> my_flow()
            hello marvin

            TODO: Enforce ordering between tasks that do not exchange data
            >>> @task
            >>> def task_1():
            >>>     pass
            >>>
            >>> @task
            >>> def task_2():
            >>>     pass
            >>>
            >>> @flow
            >>> def my_flow():
            >>>     x = task_1.apply_async()
            >>>
            >>>     # task 2 will wait for task_1 to complete
            >>>     y = task_2.apply_async(wait_for=[x])

        """
        from prefect.utilities.visualization import (
            VisualizationUnsupportedError,
            get_task_viz_tracker,
        )

        task_viz_tracker = get_task_viz_tracker()
        if task_viz_tracker:
            raise VisualizationUnsupportedError(
                "`task.apply_async()` is not currently supported by `flow.visualize()`"
            )
        args = args or ()
        kwargs = kwargs or {}

        # Convert the call args/kwargs to a parameter dict
        parameters = get_call_parameters(self.fn, args, kwargs)

        task_run = run_coro_as_sync(
            self.create_run(
                parameters=parameters,
                deferred=True,
                wait_for=wait_for,
                extra_task_inputs=dependencies,
            )
        )
        return PrefectDistributedFuture(task_run_id=task_run.id)

    def delay(self, *args: P.args, **kwargs: P.kwargs) -> PrefectDistributedFuture:
        """
        An alias for `apply_async` with simpler calling semantics.

        Avoids having to use explicit "args" and "kwargs" arguments. Arguments
        will pass through as-is to the task.

        Examples:

                Define a task

                >>> from prefect import task
                >>> @task
                >>> def my_task(name: str = "world"):
                >>>     return f"hello {name}"

                Create a pending task run for the task

                >>> from prefect import flow
                >>> @flow
                >>> def my_flow():
                >>>     my_task.delay("marvin")

                Wait for a task to finish

                >>> @flow
                >>> def my_flow():
                >>>     my_task.delay("marvin").wait()

                Use the result from a task in a flow

                >>> @flow
                >>> def my_flow():
                >>>     print(my_task.delay("marvin").result())
                >>>
                >>> my_flow()
                hello marvin
        """
        return self.apply_async(args=args, kwargs=kwargs)

    def serve(self) -> "Task":
        """Serve the task using the provided task runner. This method is used to
        establish a websocket connection with the Prefect server and listen for
        submitted task runs to execute.

        Args:
            task_runner: The task runner to use for serving the task. If not provided,
                the default ConcurrentTaskRunner will be used.

        Examples:
            Serve a task using the default task runner
            >>> @task
            >>> def my_task():
            >>>     return 1

            >>> my_task.serve()
        """
        from prefect.task_worker import serve

        serve(self)


@overload
def task(__fn: Callable[P, R]) -> Task[P, R]:
    ...


@overload
def task(
    *,
    name: Optional[str] = None,
    description: Optional[str] = None,
    tags: Optional[Iterable[str]] = None,
    version: Optional[str] = None,
    cache_policy: CachePolicy = NotSet,
    cache_key_fn: Optional[
        Callable[["TaskRunContext", Dict[str, Any]], Optional[str]]
    ] = None,
    cache_expiration: Optional[datetime.timedelta] = None,
    task_run_name: Optional[Union[Callable[[], str], str]] = None,
    retries: int = 0,
    retry_delay_seconds: Union[
        float,
        int,
        List[float],
        Callable[[int], List[float]],
    ] = 0,
    retry_jitter_factor: Optional[float] = None,
    persist_result: Optional[bool] = None,
    result_storage: Optional[ResultStorage] = None,
    result_storage_key: Optional[str] = None,
    result_serializer: Optional[ResultSerializer] = None,
    cache_result_in_memory: bool = True,
    timeout_seconds: Union[int, float, None] = None,
    log_prints: Optional[bool] = None,
    refresh_cache: Optional[bool] = None,
    on_completion: Optional[List[Callable[["Task", TaskRun, State], None]]] = None,
    on_failure: Optional[List[Callable[["Task", TaskRun, State], None]]] = None,
    retry_condition_fn: Optional[Callable[["Task", TaskRun, State], bool]] = None,
    viz_return_value: Any = None,
) -> Callable[[Callable[P, R]], Task[P, R]]:
    ...


def task(
    __fn=None,
    *,
    name: Optional[str] = None,
    description: Optional[str] = None,
    tags: Optional[Iterable[str]] = None,
    version: Optional[str] = None,
    cache_policy: Union[CachePolicy, Type[NotSet]] = NotSet,
    cache_key_fn: Callable[["TaskRunContext", Dict[str, Any]], Optional[str]] = None,
    cache_expiration: Optional[datetime.timedelta] = None,
    task_run_name: Optional[Union[Callable[[], str], str]] = None,
    retries: Optional[int] = None,
    retry_delay_seconds: Union[
        float, int, List[float], Callable[[int], List[float]], None
    ] = None,
    retry_jitter_factor: Optional[float] = None,
    persist_result: Optional[bool] = None,
    result_storage: Optional[ResultStorage] = None,
    result_storage_key: Optional[str] = None,
    result_serializer: Optional[ResultSerializer] = None,
    cache_result_in_memory: bool = True,
    timeout_seconds: Union[int, float, None] = None,
    log_prints: Optional[bool] = None,
    refresh_cache: Optional[bool] = None,
    on_completion: Optional[List[Callable[["Task", TaskRun, State], None]]] = None,
    on_failure: Optional[List[Callable[["Task", TaskRun, State], None]]] = None,
    retry_condition_fn: Optional[Callable[["Task", TaskRun, State], bool]] = None,
    viz_return_value: Any = None,
):
    """
    Decorator to designate a function as a task in a Prefect workflow.

    This decorator may be used for asynchronous or synchronous functions.

    Args:
        name: An optional name for the task; if not provided, the name will be inferred
            from the given function.
        description: An optional string description for the task.
        tags: An optional set of tags to be associated with runs of this task. These
            tags are combined with any tags defined by a `prefect.tags` context at
            task runtime.
        version: An optional string specifying the version of this task definition
        cache_key_fn: An optional callable that, given the task run context and call
            parameters, generates a string key; if the key matches a previous completed
            state, that state result will be restored instead of running the task again.
        cache_expiration: An optional amount of time indicating how long cached states
            for this task should be restorable; if not provided, cached states will
            never expire.
        task_run_name: An optional name to distinguish runs of this task; this name can be provided
            as a string template with the task's keyword arguments as variables,
            or a function that returns a string.
        retries: An optional number of times to retry on task run failure
        retry_delay_seconds: Optionally configures how long to wait before retrying the
            task after failure. This is only applicable if `retries` is nonzero. This
            setting can either be a number of seconds, a list of retry delays, or a
            callable that, given the total number of retries, generates a list of retry
            delays. If a number of seconds, that delay will be applied to all retries.
            If a list, each retry will wait for the corresponding delay before retrying.
            When passing a callable or a list, the number of configured retry delays
            cannot exceed 50.
        retry_jitter_factor: An optional factor that defines the factor to which a retry
            can be jittered in order to avoid a "thundering herd".
        persist_result: An optional toggle indicating whether the result of this task
            should be persisted to result storage. Defaults to `None`, which indicates
            that Prefect should choose whether the result should be persisted depending on
            the features being used.
        result_storage: An optional block to use to persist the result of this task.
            Defaults to the value set in the flow the task is called in.
        result_storage_key: An optional key to store the result in storage at when persisted.
            Defaults to a unique identifier.
        result_serializer: An optional serializer to use to serialize the result of this
            task for persistence. Defaults to the value set in the flow the task is
            called in.
        timeout_seconds: An optional number of seconds indicating a maximum runtime for
            the task. If the task exceeds this runtime, it will be marked as failed.
        log_prints: If set, `print` statements in the task will be redirected to the
            Prefect logger for the task run. Defaults to `None`, which indicates
            that the value from the flow should be used.
        refresh_cache: If set, cached results for the cache key are not used.
            Defaults to `None`, which indicates that a cached result from a previous
            execution with matching cache key is used.
        on_failure: An optional list of callables to run when the task enters a failed state.
        on_completion: An optional list of callables to run when the task enters a completed state.
        retry_condition_fn: An optional callable run when a task run returns a Failed state. Should
            return `True` if the task should continue to its retry policy (e.g. `retries=3`), and `False` if the task
            should end as failed. Defaults to `None`, indicating the task should always continue
            to its retry policy.
        viz_return_value: An optional value to return when the task dependency tree is visualized.

    Returns:
        A callable `Task` object which, when called, will submit the task for execution.

    Examples:
        Define a simple task

        >>> @task
        >>> def add(x, y):
        >>>     return x + y

        Define an async task

        >>> @task
        >>> async def add(x, y):
        >>>     return x + y

        Define a task with tags and a description

        >>> @task(tags={"a", "b"}, description="This task is empty but its my first!")
        >>> def my_task():
        >>>     pass

        Define a task with a custom name

        >>> @task(name="The Ultimate Task")
        >>> def my_task():
        >>>     pass

        Define a task that retries 3 times with a 5 second delay between attempts

        >>> from random import randint
        >>>
        >>> @task(retries=3, retry_delay_seconds=5)
        >>> def my_task():
        >>>     x = randint(0, 5)
        >>>     if x >= 3:  # Make a task that fails sometimes
        >>>         raise ValueError("Retry me please!")
        >>>     return x

        Define a task that is cached for a day based on its inputs

        >>> from prefect.tasks import task_input_hash
        >>> from datetime import timedelta
        >>>
        >>> @task(cache_key_fn=task_input_hash, cache_expiration=timedelta(days=1))
        >>> def my_task():
        >>>     return "hello"
    """

    if __fn:
        if isinstance(__fn, (classmethod, staticmethod)):
            method_decorator = type(__fn).__name__
            raise TypeError(f"@{method_decorator} should be applied on top of @task")
        return cast(
            Task[P, R],
            Task(
                fn=__fn,
                name=name,
                description=description,
                tags=tags,
                version=version,
                cache_policy=cache_policy,
                cache_key_fn=cache_key_fn,
                cache_expiration=cache_expiration,
                task_run_name=task_run_name,
                retries=retries,
                retry_delay_seconds=retry_delay_seconds,
                retry_jitter_factor=retry_jitter_factor,
                persist_result=persist_result,
                result_storage=result_storage,
                result_storage_key=result_storage_key,
                result_serializer=result_serializer,
                cache_result_in_memory=cache_result_in_memory,
                timeout_seconds=timeout_seconds,
                log_prints=log_prints,
                refresh_cache=refresh_cache,
                on_completion=on_completion,
                on_failure=on_failure,
                retry_condition_fn=retry_condition_fn,
                viz_return_value=viz_return_value,
            ),
        )
    else:
        return cast(
            Callable[[Callable[P, R]], Task[P, R]],
            partial(
                task,
                name=name,
                description=description,
                tags=tags,
                version=version,
                cache_policy=cache_policy,
                cache_key_fn=cache_key_fn,
                cache_expiration=cache_expiration,
                task_run_name=task_run_name,
                retries=retries,
                retry_delay_seconds=retry_delay_seconds,
                retry_jitter_factor=retry_jitter_factor,
                persist_result=persist_result,
                result_storage=result_storage,
                result_storage_key=result_storage_key,
                result_serializer=result_serializer,
                cache_result_in_memory=cache_result_in_memory,
                timeout_seconds=timeout_seconds,
                log_prints=log_prints,
                refresh_cache=refresh_cache,
                on_completion=on_completion,
                on_failure=on_failure,
                retry_condition_fn=retry_condition_fn,
                viz_return_value=viz_return_value,
            ),
        )<|MERGE_RESOLUTION|>--- conflicted
+++ resolved
@@ -122,8 +122,6 @@
     return retry_backoff_callable
 
 
-<<<<<<< HEAD
-=======
 def _infer_parent_task_runs(
     flow_run_context: Optional[FlowRunContext],
     task_run_context: Optional[TaskRunContext],
@@ -175,8 +173,6 @@
     return parents
 
 
-@PrefectObjectRegistry.register_instances
->>>>>>> 7ffe5625
 class Task(Generic[P, R]):
     """
     A Prefect task definition.
@@ -768,8 +764,7 @@
         self: "Task[P, T]",
         *args: P.args,
         **kwargs: P.kwargs,
-    ) -> T:
-        ...
+    ) -> T: ...
 
     @overload
     def __call__(
@@ -777,8 +772,7 @@
         *args: P.args,
         return_state: Literal[True],
         **kwargs: P.kwargs,
-    ) -> State[T]:
-        ...
+    ) -> State[T]: ...
 
     def __call__(
         self,
@@ -831,8 +825,7 @@
         self: "Task[P, T]",
         *args: P.args,
         **kwargs: P.kwargs,
-    ) -> PrefectFuture:
-        ...
+    ) -> PrefectFuture: ...
 
     @overload
     def submit(
@@ -841,8 +834,7 @@
         wait_for: Optional[Iterable[PrefectFuture]] = None,
         *args: P.args,
         **kwargs: P.kwargs,
-    ) -> State[T]:
-        ...
+    ) -> State[T]: ...
 
     def submit(
         self,
@@ -981,8 +973,7 @@
         self: "Task[P, T]",
         *args: P.args,
         **kwargs: P.kwargs,
-    ) -> List[PrefectFuture]:
-        ...
+    ) -> List[PrefectFuture]: ...
 
     @overload
     def map(
@@ -990,8 +981,7 @@
         return_state: Literal[True],
         *args: P.args,
         **kwargs: P.kwargs,
-    ) -> List[State[T]]:
-        ...
+    ) -> List[State[T]]: ...
 
     def map(
         self,
@@ -1307,8 +1297,7 @@
 
 
 @overload
-def task(__fn: Callable[P, R]) -> Task[P, R]:
-    ...
+def task(__fn: Callable[P, R]) -> Task[P, R]: ...
 
 
 @overload
@@ -1344,8 +1333,7 @@
     on_failure: Optional[List[Callable[["Task", TaskRun, State], None]]] = None,
     retry_condition_fn: Optional[Callable[["Task", TaskRun, State], bool]] = None,
     viz_return_value: Any = None,
-) -> Callable[[Callable[P, R]], Task[P, R]]:
-    ...
+) -> Callable[[Callable[P, R]], Task[P, R]]: ...
 
 
 def task(
