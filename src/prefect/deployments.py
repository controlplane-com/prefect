"""
Objects for specifying deployments and utilities for loading flows from deployments.
"""

import importlib
import json
import sys
from pathlib import Path
from typing import Any, Dict, List, Optional, Union
from uuid import UUID

import yaml
from pydantic import BaseModel, Field, parse_obj_as, validator

from prefect.blocks.core import Block
from prefect.client import OrionClient, get_client, inject_client
from prefect.context import PrefectObjectRegistry
from prefect.exceptions import ObjectNotFound
from prefect.filesystems import LocalFileSystem
from prefect.flows import Flow
from prefect.infrastructure import DockerContainer, KubernetesJob, Process
from prefect.logging.loggers import flow_run_logger
from prefect.orion import schemas
from prefect.utilities.asyncutils import run_sync_in_worker_thread, sync_compatible
from prefect.utilities.callables import ParameterSchema, parameter_schema
from prefect.utilities.dispatch import lookup_type
from prefect.utilities.filesystem import tmpchdir
from prefect.utilities.importtools import import_object


@inject_client
async def load_flow_from_flow_run(
    flow_run: schemas.core.FlowRun, client: OrionClient, ignore_storage: bool = False
) -> Flow:
    """
    Load a flow from the location/script provided in a deployment's storage document.

    If `ignore_storage=True` is provided, no pull from remote storage occurs.  This flag
    is largely for testing, and assumes the flow is already available locally.
    """
    deployment = await client.read_deployment(flow_run.deployment_id)

    if not ignore_storage:
        if deployment.storage_document_id:
            storage_document = await client.read_block_document(
                deployment.storage_document_id
            )
            storage_block = Block._from_block_document(storage_document)
        else:
            basepath = deployment.path or Path(deployment.manifest_path).parent
            storage_block = LocalFileSystem(basepath=basepath)

        sys.path.insert(0, ".")
        # TODO: append deployment.path
        await storage_block.get_directory(from_path=None, local_path=".")

    flow_run_logger(flow_run).debug(
        f"Loading flow for deployment {deployment.name!r}..."
    )

    import_path = Path(deployment.path) / deployment.entrypoint

    # for backwards compat
    if deployment.manifest_path:
        with open(deployment.manifest_path, "r") as f:
            import_path = json.load(f)["import_path"]
            import_path = (
                Path(deployment.manifest_path).parent / import_path
            ).absolute()
    flow = await run_sync_in_worker_thread(import_object, str(import_path))
    return flow


def load_deployments_from_yaml(
    path: str,
) -> PrefectObjectRegistry:
    """
    Load deployments from a yaml file.
    """
    with open(path, "r") as f:
        contents = f.read()

    # Parse into a yaml tree to retrieve separate documents
    nodes = yaml.compose_all(contents)

    with PrefectObjectRegistry(capture_failures=True) as registry:
        for node in nodes:
            with tmpchdir(path):
                deployment_dict = yaml.safe_load(yaml.serialize(node))
                # The return value is not necessary, just instantiating the Deployment
                # is enough to get it recorded on the registry
                parse_obj_as(Deployment, deployment_dict)

    return registry


class Deployment(BaseModel):
    """
    A Prefect Deployment definition, used for specifying and building deployments.

    Args:
        name: A name for the deployment (required).
        version: An optional version for the deployment; defaults to the flow's version
        description: An optional description of the deployment; defaults to the flow's description
        tags: An optional list of tags to associate with this deployment
        schedule: A schedule to run this deployment on, once registered
        flow_name: The name of the flow this deployment encapsulates
        parameters: A dictionary of parameter values to pass to runs created from this deployment
        infrastructure: An optional infrastructure block used to configure infrastructure for runs;
            if not provided, will default to running this deployment in Agent subprocesses
        infra_overrides: A dictionary of dot delimited infrastructure overrides that will be applied at
            runtime; for example `env.CONFIG_KEY=config_value` or `namespace='prefect'`
        storage: An optional remote storage block used to store and retrieve this workflow;
            if not provided, will default to referencing this flow by its local path
        path: The path to the working directory for the workflow, relative to remote storage or,
            if stored on a local filesystem, an absolute path
        entrypoint: The path to the entrypoint for the workflow, always relative to the `path`
        parameter_openapi_schema: The parameter schema of the flow, including defaults.

    Examples:

        Create a new deployment using configuration defaults for an imported flow:

        >>> from my_project.flows import my_flow
        >>> from prefect.deployments import Deployment
        >>>
        >>> deployment = Deployment(name="example", version="1", tags=["demo"])
        >>> deployment.build_from_flow(my_flow)
        >>> deployment.apply()

        Create a new deployment with custom storage and an infrastructure override:

        >>> from my_project.flows import my_flow
        >>> from prefect.deployments import Deployment
        >>> from prefect.filesystems import S3

        >>> storage = S3.load("dev-bucket") # load a pre-defined block
        >>> deployment = Deployment(
        ...     name="s3-example",
        ...     version="2",
        ...     tags=["aws"],
        ...     storage=storage,
        ...     infra_overrides=dict("env.PREFECT_LOGGING_LEVEL"="DEBUG"),
        >>> )
        >>> deployment.build_from_flow(my_flow)
        >>> deployment.apply()

    """

    class Config:
        validate_assignment = True

    @property
    def _editable_fields(self) -> List[str]:
        editable_fields = [
            "name",
            "description",
            "version",
            "work_queue_name",
            "tags",
            "parameters",
            "schedule",
            "infra_overrides",
        ]
        if self.infrastructure._block_document_id:
            return editable_fields
        else:
            return editable_fields + ["infrastructure"]

    @sync_compatible
    async def to_yaml(self, path: Path) -> None:
        yaml_dict = self._yaml_dict()
        schema = self.schema()

        with open(path, "w") as f:
            # write header
            f.write(
                f"###\n### A complete description of a Prefect Deployment for flow {self.flow_name!r}\n###\n"
            )

            # write editable fields
            for field in self._editable_fields:
                # write any comments
                if schema["properties"][field].get("yaml_comment"):
                    f.write(f"# {schema['properties'][field]['yaml_comment']}\n")
                # write the field
                yaml.dump({field: yaml_dict[field]}, f, sort_keys=False)

            # write non-editable fields
            f.write("\n###\n### DO NOT EDIT BELOW THIS LINE\n###\n")
            yaml.dump(
                {k: v for k, v in yaml_dict.items() if k not in self._editable_fields},
                f,
                sort_keys=False,
            )

    def _yaml_dict(self) -> dict:
        """
        Returns a YAML-compatible representation of this deployment as a dictionary.
        """
        # avoids issues with UUIDs showing up in YAML
        all_fields = json.loads(
            self.json(
                exclude={
                    "storage": {"_filesystem", "filesystem", "_remote_file_system"}
                }
            )
        )
        if all_fields["storage"]:
            all_fields["storage"][
                "_block_type_slug"
            ] = self.storage.get_block_type_slug()
        return all_fields

    # top level metadata
    name: str = Field(..., description="The name of the deployment.")
    description: str = Field(
        None, description="An optional description of the deployment."
    )
    version: str = Field(None, description="An optional version for the deployment.")
    tags: List[str] = Field(default_factory=list)
    schedule: schemas.schedules.SCHEDULE_TYPES = None
<<<<<<< HEAD
    flow_name: str = Field(..., description="The name of the flow.")
    work_queue_name: Optional[str] = Field(
        None,
        description="The work queue for the deployment.",
=======
    flow_name: str = Field(None, description="The name of the flow.")
    work_queue_name: Optional[str] = Field(
        None,
        description="The work queue for the deployment.",
        yaml_comment="The work queue that will handle this deployment's runs",
>>>>>>> 51818c84
    )

    # flow data
    parameters: Dict[str, Any] = Field(default_factory=dict)
    manifest_path: str = Field(
        None,
        description="The path to the flow's manifest file, relative to the chosen storage.",
    )
    infrastructure: Union[DockerContainer, KubernetesJob, Process] = Field(
        default_factory=Process
    )
    infra_overrides: Dict[str, Any] = Field(
        default_factory=dict,
        description="Overrides to apply to the base infrastructure block at runtime.",
    )
    storage: Optional[Block] = Field(
        None,
        help="The remote storage to use for this workflow.",
    )
    path: str = Field(
        None,
        description="The path to the working directory for the workflow, relative to remote storage or an absolute path.",
    )
    entrypoint: str = Field(
        None,
        description="The path to the entrypoint for the workflow, relative to the `path`.",
    )
    parameter_openapi_schema: ParameterSchema = Field(
        None, description="The parameter schema of the flow, including defaults."
    )

    @validator("storage", pre=True)
    def cast_storage_to_block_type(cls, value):
        if isinstance(value, dict):
            block = lookup_type(Block, value.pop("_block_type_slug"))
            return block(**value)
        return value

    @classmethod
    @sync_compatible
    async def load_from_yaml(cls, path: str):
        with open(str(path), "r") as f:
            data = yaml.safe_load(f)
            return cls(**data)

    @sync_compatible
    async def load(self) -> bool:
        """
        Queries the API for a deployment with this name for this flow, and if found, prepopulates
        settings.  Returns a boolean specifying whether a load was successful or not.
        """
        if not self.name or not self.flow_name:
            raise ValueError("Both a deployment name and flow name must be provided.")
        async with get_client() as client:
            try:
                deployment = await client.read_deployment_by_name(
                    f"{self.flow_name}/{self.name}"
                )
                if deployment.storage_document_id:
                    storage = Block._from_block_document(
                        await client.read_block_document(deployment.storage_document_id)
                    )

                excluded_fields = self.__fields_set__.union(
                    {"infrastructure", "storage"}
                )
                for field in set(self.__fields__.keys()) - excluded_fields:
                    new_value = getattr(deployment, field)
                    setattr(self, field, new_value)

                if "infrastructure" not in self.__fields_set__:
                    if deployment.infrastructure_document_id:
                        self.infrastructure = Block._from_block_document(
                            await client.read_block_document(
                                deployment.infrastructure_document_id
                            )
                        )
                if "storage" not in self.__fields_set__:
                    if deployment.storage_document_id:
                        self.storage = Block._from_block_document(
                            await client.read_block_document(
                                deployment.storage_document_id
                            )
                        )
            except ObjectNotFound:
                return False
        return True

    @sync_compatible
    async def update(self, ignore_none: bool = False, **kwargs):
        """
        Performs an in-place update with the provided settings.

        Args:
            ignore_none: if True, all `None` values are ignored when performing the update
        """
        unknown_keys = set(kwargs.keys()) - set(self.dict().keys())
        if unknown_keys:
            raise ValueError(
                f"Received unexpected attributes: {', '.join(unknown_keys)}"
            )
        for key, value in kwargs.items():
            if ignore_none and value is None:
                continue
            setattr(self, key, value)

    @sync_compatible
    async def upload_to_storage(self, storage_block: Block = None) -> Optional[int]:
        """
        Uploads the workflow this deployment represents using a provided storage block;
        if no block is provided, defaults to configuring self for local storage.
        """
        deployment_path = None
        file_count = None
        if storage_block:
            template = await Block.load(storage_block)
            self.storage = template.copy(
                exclude={"_block_document_id", "_block_document_name", "_is_anonymous"}
            )

            # upload current directory to storage location
            file_count = await self.storage.put_directory(ignore_file=".prefectignore")
        elif not self.storage:
            # default storage, no need to move anything around
            self.storage = None
            deployment_path = str(Path(".").absolute())
        else:
            file_count = await self.storage.put_directory(ignore_file=".prefectignore")

        # persists storage now in case it contains secret values
        if self.storage and not self.storage._block_document_id:
            await self.storage._save(is_anonymous=True)

        self.path = deployment_path
        return file_count

    @sync_compatible
    async def apply(self) -> UUID:
        """
        Registers this deployment with the API and returns the deployment's ID.
        """
        if not self.name or not self.flow_name:
            raise ValueError("Both a deployment name and flow name must be set.")
        async with get_client() as client:
            # prep IDs
            flow_id = await client.create_flow_from_name(self.flow_name)

            infrastructure_document_id = self.infrastructure._block_document_id
            if not infrastructure_document_id:
                # if not building off a block, will create an anonymous block
                self.infrastructure = self.infrastructure.copy()
                infrastructure_document_id = await self.infrastructure._save(
                    is_anonymous=True,
                )

            # we assume storage was already saved
            storage_document_id = getattr(self.storage, "_block_document_id", None)

            deployment_id = await client.create_deployment(
                flow_id=flow_id,
                name=self.name,
                work_queue_name=self.work_queue_name,
                version=self.version,
                schedule=self.schedule,
                parameters=self.parameters,
                description=self.description,
                tags=self.tags,
                manifest_path=self.manifest_path,  # allows for backwards YAML compat
                path=self.path,
                entrypoint=self.entrypoint,
                infra_overrides=self.infra_overrides,
                storage_document_id=storage_document_id,
                infrastructure_document_id=infrastructure_document_id,
                parameter_openapi_schema=self.parameter_openapi_schema.dict(),
            )

            return deployment_id

    @sync_compatible
    async def build_from_flow(self, f: Flow, output: str = None):
        """
        Configure this deployment for a given flow.

        Note that this method loads any settings that may already be configured for this deployment
        server-side (e.g., schedules, default parameter values, etc.).

        Optionally writes the full specification as a YAML file in the location specified by `output`.
        """
        ## first see if an entrypoint can be determined
        flow_file = getattr(f, "__globals__", {}).get("__file__")
        mod_name = getattr(f, "__module__", None)
        if not flow_file:
            if not mod_name:
                # todo, check if the file location was manually set already
                raise ValueError("Could not determine flow's file location.")
            module = importlib.import_module(mod_name)
            flow_file = getattr(module, "__file__", None)
            if not flow_file:
                raise ValueError("Could not determine flow's file location.")

        self.flow_name = f.name
        await self.load()

        # set a few attributes for this flow object
        self.entrypoint = f"{Path(flow_file).absolute()}:{f.fn.__name__}"
        self.parameter_openapi_schema = parameter_schema(f)
        if not self.version:
            self.version = f.version
        if not self.description:
            self.description = f.description

        # if no storage is set, assume local for now
        # TODO: revisit with Docker integration
        # note: this method call sets `self.path`
        await self.upload_to_storage()

        if output:
            await self.to_yaml(output)<|MERGE_RESOLUTION|>--- conflicted
+++ resolved
@@ -220,18 +220,11 @@
     version: str = Field(None, description="An optional version for the deployment.")
     tags: List[str] = Field(default_factory=list)
     schedule: schemas.schedules.SCHEDULE_TYPES = None
-<<<<<<< HEAD
-    flow_name: str = Field(..., description="The name of the flow.")
-    work_queue_name: Optional[str] = Field(
-        None,
-        description="The work queue for the deployment.",
-=======
     flow_name: str = Field(None, description="The name of the flow.")
     work_queue_name: Optional[str] = Field(
         None,
         description="The work queue for the deployment.",
         yaml_comment="The work queue that will handle this deployment's runs",
->>>>>>> 51818c84
     )
 
     # flow data
