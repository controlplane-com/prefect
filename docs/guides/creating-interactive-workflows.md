--- conflicted
+++ resolved
@@ -12,22 +12,12 @@
 ---
 
 # Creating Interactive Workflows
-<<<<<<< HEAD
-
-!!! warning "Experimental"
-
-    Flow interactivity is an experimental feature. The interface or behavior of this feature may change without warning in future releases.
-=======
 
 Flows can now pause or suspend execution and automatically resume when they receive type-checked input in Prefect's UI. Flows can also send and receive type-checked input at any time while running, without pausing or suspending. This guide will show you how to use these features to build _interactive workflows_.
->>>>>>> d58b6338
 
 !!! note "A note on async Python syntax"
     Most of the example code in this section uses async Python functions and `await`. However, as with other Prefect features, you can call these functions with or without `await`.
 
-<<<<<<< HEAD
-Flows can now pause or suspend execution and automatically resume when they receive type-checked input in Prefect's UI. Flows can also send and receive type-checked input at any time while running, without pausing or suspending. This guide will show you how to use these features to build _interactive workflows_.
-
 ## Pausing or suspending a flow until it receives input
 
 You can pause or suspend a flow until it receives input from a user in Prefect's UI. This is useful when you need to ask for additional information or feedback before resuming a flow. Such workflows are often called [human-in-the-loop](https://hai.stanford.edu/news/humans-loop-design-interactive-ai-systems) (HITL) systems.
@@ -40,20 +30,6 @@
 
 To receive input while paused or suspended use the `wait_for_input` parameter in the `pause_flow_run` or `suspend_flow_run` functions. This parameter accepts one of the following:
 
-=======
-## Pausing or suspending a flow until it receives input
-
-You can pause or suspend a flow until it receives input from a user in Prefect's UI. This is useful when you need to ask for additional information or feedback before resuming a flow. Such workflows are often called [human-in-the-loop](https://hai.stanford.edu/news/humans-loop-design-interactive-ai-systems) (HITL) systems.
-
-!!! note "What is human-in-the-loop interactivity used for?"
-
-    Approval workflows that pause to ask a human to confirm whether a workflow should continue are very common in the business world. Certain types of [machine learning training](https://link.springer.com/article/10.1007/s10462-022-10246-w) and artificial intelligence workflows benefit from incorporating HITL design.
-
-### Waiting for input
-
-To receive input while paused or suspended use the `wait_for_input` parameter in the `pause_flow_run` or `suspend_flow_run` functions. This parameter accepts one of the following:
-
->>>>>>> d58b6338
 - A built-in type like `int` or `str`, or a built-in collection like `List[int]`
 - A `pydantic.BaseModel` subclass
 - A subclass of `prefect.input.RunInput`
@@ -105,19 +81,11 @@
 !!! note "`BaseModel` subclasses are upgraded to `RunInput` subclasses automatically"
 
     When you pass a `pydantic.BaseModel` subclass as the `wait_for_input` argument to `pause_flow_run` or `suspend_flow_run`, Prefect automatically creates a `RunInput` class with the same behavior as your `BaseModel` and uses that instead.
-<<<<<<< HEAD
 
     `RunInput` subclasses contain extra logic that allows Prefect to send them to flow runs and receive them from flow runs at runtime. You shouldn't notice any difference!
 
 Finally, for advanced use cases like overriding how Prefect stores flow run inputs, you can create a `RunInput` subclass to use as the `wait_for_input` argument to `pause_flow_run` or `suspend_flow_run`.
 
-=======
-
-    `RunInput` subclasses contain extra logic that allows Prefect to send them to flow runs and receive them from flow runs at runtime. You shouldn't notice any difference!
-
-Finally, for advanced use cases like overriding how Prefect stores flow run inputs, you can create a `RunInput` subclass to use as the `wait_for_input` argument to `pause_flow_run` or `suspend_flow_run`.
-
->>>>>>> d58b6338
 ```python
 from prefect.input import RunInput
 
@@ -282,19 +250,11 @@
         print(f"Hello, {name_input}!")  # Prints "Hello, andrew!" if flow received "andrew"
 ```
 
-<<<<<<< HEAD
-When you pass a type like `str` into `receive_input`, Prefect creates a `RunInput` class to manage your input automatically. When your flow receives input of this type, Prefect uses this `RunInput` class to validate the input, and if validation succeeds, your flow sees the input in the type you specified. So in this example, if the flow received a valid string as input, the variable `name_input` contains the string.
+When you pass a type such as `str` into `receive_input`, Prefect creates a `RunInput` class to manage your input automatically. When your flow receives input of this type, Prefect uses this `RunInput` class to validate the input. If the validation succeeds, your flow sees the input in the type you specified. In this example, if the flow received a valid string as input, the variable `name_input` would contain the string value.
 
 If, instead, you specify a `BaseModel`, Prefect upgrades your `BaseModel` to a `RunInput` class, and the variable your flow sees &mdash in this case, `name_input` &mdash is a `RunInput` instance. Of course, if you pass in a `RunInput` class, no upgrade is needed, and you'll get a `RunInput` instance.
 
-If you prefer to keep things simple and pass types like `str` into `receive_input`, you need access to the generated `RunInput` instance, pass `with_metadata=True` to `receive_input`:
-=======
-When you pass a type such as `str` into `receive_input`, Prefect creates a `RunInput` class to manage your input automatically. When your flow receives input of this type, Prefect uses this `RunInput` class to validate the input. If the validation succeeds, your flow sees the input in the type you specified. In this example, if the flow received a valid string as input, the variable `name_input` would contain the string value.
-
-If, instead, you specify a `BaseModel`, Prefect upgrades your `BaseModel` to a `RunInput` class, and the variable your flow sees &mdash in this case, `name_input` &mdash is a `RunInput` instance. Of course, if you pass in a `RunInput` class, no upgrade is needed, and you'll get a `RunInput` instance.
-
 If you prefer to keep things simple and pass types such as `str` into `receive_input`, you need access to the generated `RunInput` instance. Pass `with_metadata=True` to `receive_input`:
->>>>>>> d58b6338
 
 ```python
 from prefect import flow
@@ -330,11 +290,7 @@
 
 ### Keeping track of inputs you've already seen
 
-<<<<<<< HEAD
-By default, each time you call `receive_input`, you get an iterator that iterates over all known inputs, starting with the first received. The iterator will keep track of your current position as you iterate over it, or call `next()`. If you're using the iterator in a loop, you should probably assign it to a variable:
-=======
 By default, each time you call `receive_input`, you get an iterator that iterates over all known inputs, starting with the first received. The iterator will keep track of your current position as you iterate over it, or you can call `next()` to explicitly get the next input. If you're using the iterator in a loop, you should probably assign it to a variable:
->>>>>>> d58b6338
 
 ```python
 from prefect import flow, get_client
@@ -368,15 +324,6 @@
 
         await send_input(name, flow_run_id=greeter_flow_run.id)
 
-<<<<<<< HEAD
-        # If we hadn't saved the `receive_input` iterator to a variable and instead
-        # called `receive_input` here, we would always start with the first run
-        # input this flow run received.
-        async for greeting in receiver:
-            print(greeting)
-            break
-```
-=======
         # Saving the iterator outside of the while loop and calling next() on
         # each iteration of the loop ensures that we're always getting the
         # newest greeting. If we had instead called `receive_input` here, we
@@ -385,7 +332,6 @@
         greeting = await receiver.next()
         print(greeting)
 ``
->>>>>>> d58b6338
 
 So, an iterator helps to keep track of the inputs your flow has already received. But what if you want your flow to suspend and then resume later, picking up where it left off? In that case, you will need to save the keys of the inputs you've seen so that the flow can read them back out when it resumes. You might use a [Block](/concepts/blocks/), such as a `JSONBlock`, scoped to a workspace.
 
@@ -436,21 +382,12 @@
 
 ### Responding to the input's sender
 
-<<<<<<< HEAD
-When your flow receives input from another flow, Prefect knows who the _sender_ was, so the receiving flow can respond by calling the `respond` method on the `RunInput` instance the flow received. There are a couple of requirements:
-
-1. You will need to pass in a `BaseModel` or `RunInput`, or use `with_metadata=True`
-2. The sending flow must be receiving the same type.
-
-The `respond` method is equivalent to calling `send_input(..., flow_run_id=sending_flow_run.id)`, but your flow doesn't need to know the sending flow run's ID.
-=======
 When your flow receives input from another flow, Prefect knows the sending flow run ID, so the receiving flow can respond by calling the `respond` method on the `RunInput` instance the flow received. There are a couple of requirements:
 
 1. You will need to pass in a `BaseModel` or `RunInput`, or use `with_metadata=True`
 2. The flow you are responding to must receive the same type of input you send in order to see it.
 
 The `respond` method is equivalent to calling `send_input(..., flow_run_id=sending_flow_run.id)`, but with `respond`, your flow doesn't need to know the sending flow run's ID.
->>>>>>> d58b6338
 
 Now that we know about `respond`, let's make our `greeter_flow` respond to name inputs instead of printing them:
 
@@ -491,11 +428,7 @@
 
 ### Sending input
 
-<<<<<<< HEAD
-You can send input to a flow with the `send_input` function. This works similarly to `receive_input`, taking the same types for the `run_input` argument (basic types like `str`, `BaseModel` subclasses, and `RunInput` subclasses).
-=======
 You can send input to a flow with the `send_input` function. This works similarly to `receive_input` and, like that function, accepts the same `run_input` argument, which can be a built-in type such as `str`, or else a `BaseModel` or `RunInput` subclass.
->>>>>>> d58b6338
 
 !!! note "When can you send input to a flow run?"
     You can send input to a flow run as soon as you have the flow run's ID. The flow does not have to be receiving input for you to send input. If you send a flow input before it is receiving, it will see your input when it calls `receive_input` (as long as the types in the `send_input` and `receive_input` calls match!)
@@ -508,12 +441,6 @@
     greeter_flow_run = await run_deployment(
         "greeter/send-receive", timeout=0, as_subflow=False
     )
-<<<<<<< HEAD
-
-    greetings_seen = set()
-
-    while True:
-=======
     receiver = receive_input(str, timeout=None, poll_interval=0.1)
     client = get_client()
 
@@ -523,46 +450,24 @@
         if not flow_run.state or not flow_run.state.is_running():
             continue
  
->>>>>>> d58b6338
         name = input("What is your name? ")
         if not name:
             continue
 
-<<<<<<< HEAD
-
-=======
->>>>>>> d58b6338
         if name == "q" or name == "quit":
             await send_input(EXIT_SIGNAL, flow_run_id=greeter_flow_run.id)
             print("Goodbye!")
             break
 
         await send_input(name, flow_run_id=greeter_flow_run.id)
-<<<<<<< HEAD
-
-        async for greeting in receive_input(
-            str, with_metadata=True, exclude_keys=greetings_seen, timeout=None, poll_interval=0.1
-        ):
-            print(greeting)
-            greetings_seen.add(greeting.metadata.key)
-            break
-=======
         greeting = await receiver.next()
         print(greeting)
->>>>>>> d58b6338
 ```
 
 There's more going on here than in `greeter`, so let's take a closer look at the pieces.
 
 First, we use `run_deployment` to start a `greeter` flow run. This means we must have a worker or `flow.serve()` running in separate process. That process will begin running `greeter` while `sender` continues to execute. Calling `run_deployment(..., timeout=0)` ensures that `sender` won't wait for the `greeter` flow run to complete, because it's running a loop and will only exit when we send `EXIT_SIGNAL`.
 
-<<<<<<< HEAD
-Next, what's going on with `greetings_seen`? This flow works by entering a loop, and on each iteration of the loop, the flow asks for terminal input, sends that to the `greeter` flow, and then runs *another loop* when it calls `async for greeting in receive_input(...)`. As we saw earlier in this guide, `receive_input` always starts at the beginning of all input this flow run received. Keeping track of the inputs we've already seen in the `greetings_seen` set allows us to pass this set in for the `exclude_keys` parameter each time we reenter the loop and call `receive_input` again.
-
-Next, we let the terminal user who ran this flow exit by entering the string `q` or `quit`. When that happens, we send the `greeter` flow an exit signal so it will shut down too.
-
-Net, we send the new name to `greeter`. We know that `greeter` is going to send back a greeting as a string, so we immediately begin waiting for new string input. When we receive the greeting, we print it, note the key as one we've seen, and break out of the `async for greeting in receive_inpu(...)` loop to continue the loop that gets terminal input.
-=======
 Next, we capture the iterator returned by `receive_input` as `receiver`. This flow works by entering a loop, and on each iteration of the loop, the flow asks for terminal input, sends that to the `greeter` flow, and then runs `receiver.next()` to wait until it receives the response from `greeter`.
 
 Next, we let the terminal user who ran this flow exit by entering the string `q` or `quit`. When that happens, we send the `greeter` flow an exit signal so it will shut down too.
@@ -682,5 +587,4 @@
 ```
 What is your name? andrew
 Hello, andrew!
-```
->>>>>>> d58b6338
+```