# Flow and Task configuration

## Basic flow configuration

Now that we've written our first flow, let's explore various configuration options that Prefect exposes.

- `name`: flow names are a distinguished piece of metadata within Prefect - the name that you give to a flow becomes the unifying identifier for all future runs of that flow, regardless of version or task structure.  
- `description`: flow descriptions allow you to provide documentation right alongside your flow object. By default, Prefect will use the flow function's docstring as a description.
- `version`: flow versions allow you to associate a given run of your workflow with the version of code or configuration that was used; for example, if we were using `git` to version control our code we might use the commit hash as our version as the following example shows. By default, Prefect makes a best effort to compute a stable hash of the `.py` file in which the flow is defined so that you can detect when your code changes easily.  However, this computation is not always possible and so depending on your setup you may see that your flow has a version of `None`.

```python
from prefect import flow
import os

@flow(name="My Example Flow", version=os.getenv("GIT_COMMIT_SHA"))
<<<<<<< HEAD
def my_flow(*args, **kwargs):
=======
def my_flow(...):
    """This flow doesn't do much honestly."""
>>>>>>> d3a3e8a1
    ...
```

In other situations we may be doing fast iterative testing and so we might have a little more fun:

```python
from prefect import flow

@flow(name="My Example Flow", version="IGNORE ME")
<<<<<<< HEAD
def my_flow(*args, **kwargs):
=======
def my_flow(...):
    """This flow still doesn't do much honestly."""
>>>>>>> d3a3e8a1
    ...
```

Ultimately, how you choose to leverage these fields is up to you!  


### Parameter type conversion

Many of the available configuration options for Prefect flows also allow you to configure flow execution behavior.  One such option is the ability to perform type conversion for the parameters passed to your flow function.  This is most easily demonstrated via a simple example:

```python
from prefect import task, flow

@task
def printer(obj):
    print(f"Received a {type(obj)} with value {obj}")

# note that we define the flow with type hints
@flow
def validation_flow(x: int, y: str):
    printer(x)
    printer(y)
```

Let's now run this flow but provide values that don't perfectly conform to the type hints provided:

<div class="termy">
```
>>> validation_flow(x="42", y=100)
Received a &#60;class 'int'&#62; with value 42
Received a &#60;class 'str'&#62; with value 100
```
</div>

You can see that Prefect coerced the provided inputs into the types specified on your flow function!  

While the above example is basic, this can be extended in incredibly powerful ways - in particular, _any_ pydantic model type hint will be automatically coerced into the correct form:

```python
from prefect import flow
from pydantic import BaseModel

class Model(BaseModel):
    a: int
    b: float
    c: str

@flow
def model_validator(model: Model):
    printer(model)
```

<div class="termy">
```
>>> model_validator({"a": 42, "b": 0, "c": 55})
Received a &#60;class '__main__.Model'&#62; with value a=42 b=0.0 c='55'
```
</div>

As we will see, this pattern is particularly useful when triggering flow runs via Orion's API - all that you need is to provide a JSON document that your flow parameters can interpret and Prefect will take care of the rest.

!!! note "This behavior can be toggled"
    If you would like to turn this feature off for any reason, you can provide `validate_parameters=False` to your flow decorator and Prefect will passively accept whatever input values you provide.

    For more information, please refer to the pydantic's [official documentation](https://pydantic-docs.helpmanual.io/usage/models/).

## Basic Task configuration

By design, tasks follow a very similar metadata model to flows: we can independently assign tasks their own name, description, and even version!  Ultimately tasks are the genesis for much of the granular control and observability that Prefect provides.

### Retries

Prefect allows for off-the-shelf configuration of task level retries.  The only two decisions we need to make are how many retries we want to attempt and what delay we need between run attempts:

```python
from prefect import task, flow

@task(retries=2, retry_delay_seconds=0)
def failure():
    print('running')
    raise ValueError("bad code")

@flow
def test_retries():
    return failure()
```

<div class="termy">
```
>>> test_retries()
running
running
running
```
</div>

Once we dive deeper into state transitions and orchestration policies, we will see that this task run actually went through the following state transitions: `Pending` -> `Running` -> `AwaitingRetry` -> `Retrying` some number of times.  Metadata such as this allows for a full reconstruction of what happened with your flows and tasks on each run.

### Caching

Caching refers to the ability of a task run to reflect a finished state without actually running the code that defines the task - this allows you to efficiently reuse results of tasks that may be particularly "expensive" to run with every flow run.  Moreover, Prefect makes it easy to share these states across flow and flow runs using the concept of a "cache key".  

To illustrate:
```python
from prefect import task, flow

def static_cache_key(context, parameters):
    # return a constant
    return "static cache key"

@task(cache_key_fn=static_cache_key)
def cached_task():
    print('running an expensive operation')
    return 42

@task
def printer(val):
    print(val)

@flow
def test_caching():
    cached_task()
    cached_task()

@flow
def another_flow():
    printer(cached_task())
```

<div class="termy">
```
>>> test_caching()
running an expensive operation
>>> another_flow()
42
```
</div>

Notice that the `cached_task` only ran one time across both flow runs!  Whenever each task run requested to enter a `Running` state, it provided its cache key computed from the `cache_key_fn`.  The Orion backend identified that there was a Completed state associated with this key and thus instructed the run to immediately enter the same state, including the same return values.  

Caching can be configured further in the following ways:

- a generic `cache_key_fn` is a function that accepts two positional arguments: 
    - the first argument corresponds to the `TaskRunContext` which is a basic object with attributes `task_run_id`, `flow_run_id`, and `task`
    - the second argument corresponds to a dictionary of input values to the task; e.g., if your task is defined with signature `fn(x, y, z)` then the dictionary will have keys `"x"`, `"y"`, and `"z"` with corresponding values that can be used to compute your cache key
- by providing a `cache_expiration` represented as a `datetime.timedelta`, the cache can be configured to expire after the specified amount of time from its creation

!!! warning "The persistence of state"
    Note that up until now we have run all of our workflows interactively; this means that our metadata store is a SQLite database located at the default database location: `~/.prefect/orion.db`.  As we will see, this can be configured in various ways.  But please note that any cache keys you experiment with will be persisted in this SQLite database until you clear it manually!

!!! tip "Additional Reading"
    To learn more about the concepts presented here, check out the following resources:

    - [Orchestration Policies](/concepts/orchestration/)
    - [Flows](/concepts/flows/)
    - [Tasks](/concepts/tasks/)
    - [States](/concepts/states/)<|MERGE_RESOLUTION|>--- conflicted
+++ resolved
@@ -4,7 +4,7 @@
 
 Now that we've written our first flow, let's explore various configuration options that Prefect exposes.
 
-- `name`: flow names are a distinguished piece of metadata within Prefect - the name that you give to a flow becomes the unifying identifier for all future runs of that flow, regardless of version or task structure.  
+- `name`: flow names are a distinguished piece of metadata within Prefect - the name that you give to a flow becomes the unifying identifier for all future runs of that flow, regardless of version or task structure.
 - `description`: flow descriptions allow you to provide documentation right alongside your flow object. By default, Prefect will use the flow function's docstring as a description.
 - `version`: flow versions allow you to associate a given run of your workflow with the version of code or configuration that was used; for example, if we were using `git` to version control our code we might use the commit hash as our version as the following example shows. By default, Prefect makes a best effort to compute a stable hash of the `.py` file in which the flow is defined so that you can detect when your code changes easily.  However, this computation is not always possible and so depending on your setup you may see that your flow has a version of `None`.
 
@@ -13,12 +13,8 @@
 import os
 
 @flow(name="My Example Flow", version=os.getenv("GIT_COMMIT_SHA"))
-<<<<<<< HEAD
+    """This flow doesn't do much honestly."""
 def my_flow(*args, **kwargs):
-=======
-def my_flow(...):
-    """This flow doesn't do much honestly."""
->>>>>>> d3a3e8a1
     ...
 ```
 
@@ -28,16 +24,12 @@
 from prefect import flow
 
 @flow(name="My Example Flow", version="IGNORE ME")
-<<<<<<< HEAD
 def my_flow(*args, **kwargs):
-=======
-def my_flow(...):
     """This flow still doesn't do much honestly."""
->>>>>>> d3a3e8a1
     ...
 ```
 
-Ultimately, how you choose to leverage these fields is up to you!  
+Ultimately, how you choose to leverage these fields is up to you!
 
 
 ### Parameter type conversion
