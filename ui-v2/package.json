--- conflicted
+++ resolved
@@ -13,13 +13,9 @@
 		"format:check": "biome check",
 		"format": "biome check --write",
 		"preview": "vite preview",
-<<<<<<< HEAD
 		"generate:types": "uv run --with-editable ../. ../scripts/generate_oss_openapi_schema.py && npx openapi-typescript oss_schema.json -o src/api/prefect.ts && rm oss_schema.json",
 		"generate:models": "uv run --with-editable ../. ../scripts/generate_oss_openapi_schema.py && npx orval --config ./orval.config.cjs && rm oss_schema.json",
 		"service-sync": "npm run generate:types && npm run generate:models",
-=======
-		"service-sync": "uv run ../scripts/generate_oss_openapi_schema.py && npx openapi-typescript oss_schema.json -o src/api/prefect.ts && rm oss_schema.json",
->>>>>>> 2b556a02
 		"storybook": "storybook dev -p 6006",
 		"build-storybook": "storybook build",
 		"validate:types": "tsc -b --noEmit"
